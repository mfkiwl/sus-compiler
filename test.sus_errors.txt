--- conflicted
+++ resolved
@@ -1,3 +1,17 @@
+Warning: Unused Variable: This variable does not affect the output ports of this module
+    ╭─[util.sus:73:27]
+    │
+ 73 │     interface identity1 : T1 i1'0 -> T1 o1'0
+    │                              ─┬  
+    │                               ╰── Unused Variable: This variable does not affect the output ports of this module
+────╯
+Warning: Unused Variable: This variable does not affect the output ports of this module
+    ╭─[util.sus:74:27]
+    │
+ 74 │     interface identity2 : T2 i2'OFFSET -> T2 o2'OFFSET
+    │                              ─┬  
+    │                               ╰── Unused Variable: This variable does not affect the output ports of this module
+────╯
 Error: 'contains_submodule_submodule' conflicts with other declarations:
      ╭─[test.sus:441:8]
      │
@@ -1179,117 +1193,88 @@
      │         ──┬──  
      │           ╰──── Unused Variable: This variable does not affect the output ports of this module
 ─────╯
-<<<<<<< HEAD
-Error: Used 'when' in a generative context, use 'if' instead
-      ╭─[test.sus:1024:9]
-      │
- 1024 │         when WIDTH <= BASE_CASE_SIZE {
-      │         ──┬─  
-      │           ╰─── Used 'when' in a generative context, use 'if' instead
-──────╯
-Warning: Used 'if' in a non generative context, use 'when' instead
-      ╭─[test.sus:1027:25]
-      │
- 1027 │                         if bits[I] {
-      │                         ─┬  
-      │                          ╰── Used 'if' in a non generative context, use 'when' instead
-──────╯
-Warning: Used 'if' in a non generative context, use 'when' instead
-      ╭─[test.sus:1029:32]
-      │
- 1029 │                         } else if !bits[I] {
-      │                                ─┬  
-      │                                 ╰── Used 'if' in a non generative context, use 'when' instead
-──────╯
-Error: Used 'when' in a generative context, use 'if' instead
-      ╭─[test.sus:1034:16]
-      │
- 1034 │         } else when WIDTH > BASE_CASE_SIZE {
-      │                ──┬─  
-      │                  ╰─── Used 'when' in a generative context, use 'if' instead
-=======
 Error: When using explicit domains, no port is allowed to be declared on the implicit 'clk' domain.
-      ╭─[test.sus:1019:2]
-      │
- 1017 │     input int bad_port
+      ╭─[test.sus:1018:2]
+      │
+ 1016 │     input int bad_port
       │           ──────┬─────  
       │                 ╰─────── A domain should be explicitly defined before this port
       │ 
- 1019 │     domain bad_domain
+ 1018 │     domain bad_domain
       │     ────────┬────────  
       │             ╰────────── When using explicit domains, no port is allowed to be declared on the implicit 'clk' domain.
 ──────╯
 Warning: Unused Variable: This variable does not affect the output ports of this module
-      ╭─[test.sus:1017:12]
-      │
- 1017 │     input int bad_port
+      ╭─[test.sus:1016:12]
+      │
+ 1016 │     input int bad_port
       │               ────┬───  
       │                   ╰───── Unused Variable: This variable does not affect the output ports of this module
 ──────╯
 Error: Conflicting domain declaration. Domain 'my_domain' was already declared earlier
-      ╭─[test.sus:1028:9]
-      │
- 1025 │     domain my_domain
+      ╭─[test.sus:1027:9]
+      │
+ 1024 │     domain my_domain
       │            ────┬────  
       │                ╰────── Domain 'my_domain' declared here
       │ 
- 1028 │     domain my_domain
+ 1027 │     domain my_domain
       │            ────┬────  
       │                ╰────── Conflicting domain declaration. Domain 'my_domain' was already declared earlier
 ──────╯
 Error: This declaration conflicts with a previous declaration in the same scope
-      ╭─[test.sus:1026:12]
-      │
- 1025 │     domain my_domain
+      ╭─[test.sus:1025:12]
+      │
+ 1024 │     domain my_domain
       │            ────┬────  
       │                ╰────── Domain 'my_domain' declared here
- 1026 │     input int my_domain
+ 1025 │     input int my_domain
       │               ────┬────  
       │                   ╰────── This declaration conflicts with a previous declaration in the same scope
 ──────╯
 Warning: Unused Variable: This variable does not affect the output ports of this module
-      ╭─[test.sus:1026:12]
-      │
- 1026 │     input int my_domain
+      ╭─[test.sus:1025:12]
+      │
+ 1025 │     input int my_domain
       │               ────┬────  
       │                   ╰────── Unused Variable: This variable does not affect the output ports of this module
 ──────╯
 Error: Could not fully figure out the type of this object. type_variable_0
-      ╭─[test.sus:1038:2]
-      │
- 1038 │     make_infinite_type_help mtinf
+      ╭─[test.sus:1037:2]
+      │
+ 1037 │     make_infinite_type_help mtinf
       │     ───────────┬───────────  
       │                ╰───────────── Could not fully figure out the type of this object. type_variable_0
 ──────╯
 Error: Could not fully figure out the type of this object. type_variable_0
-      ╭─[test.sus:1040:12]
-      │
- 1040 │     mtinf.a = mtinf.b
+      ╭─[test.sus:1039:12]
+      │
+ 1039 │     mtinf.a = mtinf.b
       │               ───┬───  
       │                  ╰───── Could not fully figure out the type of this object. type_variable_0
 ──────╯
 Error: Could not fully figure out the type of this object. type_variable_0[]
-      ╭─[test.sus:1040:2]
-      │
- 1040 │     mtinf.a = mtinf.b
+      ╭─[test.sus:1039:2]
+      │
+ 1039 │     mtinf.a = mtinf.b
       │     ───┬───  
       │        ╰───── Could not fully figure out the type of this object. type_variable_0[]
 ──────╯
 Error: Typing Error: connection: Creating Infinite Types is Forbidden! expects a type_variable_0[] but was given a type_variable_0
-      ╭─[test.sus:1040:12]
-      │
- 1032 │     interface make_infinite_type_help: T[3] a -> T b
+      ╭─[test.sus:1039:12]
+      │
+ 1031 │     interface make_infinite_type_help: T[3] a -> T b
       │                                             ┬  
       │                                             ╰── 'a' declared here
       │ 
- 1040 │     mtinf.a = mtinf.b
+ 1039 │     mtinf.a = mtinf.b
       │               ───┬───  
       │                  ╰───── Typing Error: connection: Creating Infinite Types is Forbidden! expects a type_variable_0[] but was given a type_variable_0
 ──────╯
 Warning: Unused port 'ready'
-      ╭─[test.sus:1060:2]
-      │
- 1060 │     FIFO #(DEPTH: 3, READY_SLACK: 5, T: type int) f
+      ╭─[test.sus:1059:2]
+      │
+ 1059 │     FIFO #(DEPTH: 3, READY_SLACK: 5, T: type int) f
       │     ──────────────────────┬────────────────────── ┬  
       │                           ╰────────────────────────── Unused port 'ready'
       │                                                   │  
@@ -1302,9 +1287,9 @@
       │                   ╰──── Port 'ready' declared here
 ──────╯
 Warning: Unused port 'push'
-      ╭─[test.sus:1060:2]
-      │
- 1060 │     FIFO #(DEPTH: 3, READY_SLACK: 5, T: type int) f
+      ╭─[test.sus:1059:2]
+      │
+ 1059 │     FIFO #(DEPTH: 3, READY_SLACK: 5, T: type int) f
       │     ──────────────────────┬────────────────────── ┬  
       │                           ╰────────────────────────── Unused port 'push'
       │                                                   │  
@@ -1317,9 +1302,9 @@
       │                             ╰─── Port 'push' declared here
 ──────╯
 Warning: Unused port 'data_in'
-      ╭─[test.sus:1060:2]
-      │
- 1060 │     FIFO #(DEPTH: 3, READY_SLACK: 5, T: type int) f
+      ╭─[test.sus:1059:2]
+      │
+ 1059 │     FIFO #(DEPTH: 3, READY_SLACK: 5, T: type int) f
       │     ──────────────────────┬────────────────────── ┬  
       │                           ╰────────────────────────── Unused port 'data_in'
       │                                                   │  
@@ -1332,9 +1317,9 @@
       │                                                  ╰───── Port 'data_in' declared here
 ──────╯
 Warning: Unused port 'pop'
-      ╭─[test.sus:1060:2]
-      │
- 1060 │     FIFO #(DEPTH: 3, READY_SLACK: 5, T: type int) f
+      ╭─[test.sus:1059:2]
+      │
+ 1059 │     FIFO #(DEPTH: 3, READY_SLACK: 5, T: type int) f
       │     ──────────────────────┬────────────────────── ┬  
       │                           ╰────────────────────────── Unused port 'pop'
       │                                                   │  
@@ -1347,9 +1332,9 @@
       │                           ╰─── Port 'pop' declared here
 ──────╯
 Warning: Unused port 'data_valid'
-      ╭─[test.sus:1060:2]
-      │
- 1060 │     FIFO #(DEPTH: 3, READY_SLACK: 5, T: type int) f
+      ╭─[test.sus:1059:2]
+      │
+ 1059 │     FIFO #(DEPTH: 3, READY_SLACK: 5, T: type int) f
       │     ──────────────────────┬────────────────────── ┬  
       │                           ╰────────────────────────── Unused port 'data_valid'
       │                                                   │  
@@ -1362,9 +1347,9 @@
       │                                           ╰────── Port 'data_valid' declared here
 ──────╯
 Warning: Unused port 'data_out'
-      ╭─[test.sus:1060:2]
-      │
- 1060 │     FIFO #(DEPTH: 3, READY_SLACK: 5, T: type int) f
+      ╭─[test.sus:1059:2]
+      │
+ 1059 │     FIFO #(DEPTH: 3, READY_SLACK: 5, T: type int) f
       │     ──────────────────────┬────────────────────── ┬  
       │                           ╰────────────────────────── Unused port 'data_out'
       │                                                   │  
@@ -1376,25 +1361,59 @@
       │                                                    ────┬───  
       │                                                        ╰───── Port 'data_out' declared here
 ──────╯
-Warning: Unused Variable: This variable does not affect the output ports of this module
-      ╭─[test.sus:1081:10]
-      │
- 1081 │     int[20] arr
+Warning: Used 'if' in a non generative context, use 'when' instead
+      ╭─[test.sus:1074:2]
+      │
+ 1074 │     if iter_valid {
+      │     ─┬  
+      │      ╰── Used 'if' in a non generative context, use 'when' instead
+──────╯
+Warning: Unused Variable: This variable does not affect the output ports of this module
+      ╭─[test.sus:1080:10]
+      │
+ 1080 │     int[20] arr
       │             ─┬─  
       │              ╰─── Unused Variable: This variable does not affect the output ports of this module
 ──────╯
 Warning: Unused Variable: This variable does not affect the output ports of this module
-      ╭─[test.sus:1083:9]
-      │
- 1083 │     int[5] subArr = Slice #(SIZE: 20, OUT_SIZE: 5, FROM: 3, T: type int)(arr)
+      ╭─[test.sus:1082:9]
+      │
+ 1082 │     int[5] subArr = Slice #(SIZE: 20, OUT_SIZE: 5, FROM: 3, T: type int)(arr)
       │            ───┬──  
       │               ╰──── Unused Variable: This variable does not affect the output ports of this module
 ──────╯
 Error: Assertion failed
-      ╭─[test.sus:1098:14]
-      │
- 1098 │     assert #(C: 15 + 3 == 19)
+      ╭─[test.sus:1097:14]
+      │
+ 1097 │     assert #(C: 15 + 3 == 19)
       │                 ──────┬─────  
       │                       ╰─────── Assertion failed
->>>>>>> ca04e509
+──────╯
+Error: Used 'when' in a generative context, use 'if' instead
+      ╭─[test.sus:1108:9]
+      │
+ 1108 │         when WIDTH <= BASE_CASE_SIZE {
+      │         ──┬─  
+      │           ╰─── Used 'when' in a generative context, use 'if' instead
+──────╯
+Warning: Used 'if' in a non generative context, use 'when' instead
+      ╭─[test.sus:1111:25]
+      │
+ 1111 │                         if bits[I] {
+      │                         ─┬  
+      │                          ╰── Used 'if' in a non generative context, use 'when' instead
+──────╯
+Warning: Used 'if' in a non generative context, use 'when' instead
+      ╭─[test.sus:1113:32]
+      │
+ 1113 │                         } else if !bits[I] {
+      │                                ─┬  
+      │                                 ╰── Used 'if' in a non generative context, use 'when' instead
+──────╯
+Error: Used 'when' in a generative context, use 'if' instead
+      ╭─[test.sus:1118:16]
+      │
+ 1118 │         } else when WIDTH > BASE_CASE_SIZE {
+      │                ──┬─  
+      │                  ╰─── Used 'when' in a generative context, use 'if' instead
 ──────╯