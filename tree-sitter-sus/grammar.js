
// Makes a list of "item" fields
function sepSeq1(rule, sepChar) {
    const itemRule = field("item", rule);
    return seq(itemRule, repeat(seq(sepChar, itemRule)))
}

// Makes a list of "item" fields
function sepSeq(rule, sepChar) {
    return optional(sepSeq1(rule, sepChar))
}

// Makes a list of "item" fields
function newlineSepSeq($, rule) {
    return seq(
        optional($._linebreak),
        optional(seq(
            field('item', rule),
            repeat(seq(
                $._linebreak,
                field('item', rule)
            )),
            optional($._linebreak)
        ))
    )
}

// Makes a list of "item" fields
function commaSepSeq($, rule) {
    return seq(
        optional($._linebreak),
        optional(seq(
            field('item', rule),
            repeat(seq(
                $._comma,
                field('item', rule)
            )),
            optional($._linebreak)
        ))
    )
}

const PREC = {
    compare : 2,
    xor: 3,
    or: 4,
    and: 5,
    additive: 6,
    multiplicative: 7,
    unary: 8,
    postscript_op : 9
}

module.exports = grammar({
    name: 'sus',

    rules: {
        // Top level structure

        source_file: $ => newlineSepSeq($, $.global_object),

        global_object: $ => seq(
            optional(field('extern_marker', choice('__builtin__', 'extern'))),
            // Because we want to reuse our "generative code", we parse them under the same umbrella. 
            // Their differences are their semantic meaning, and therefore what constructs are allowed in each
            // For instance, modules have no restrictions
            // Consts only contain generative code (with generative parameters they're similar to functions)
            // Struct defines types, and cannot contain non-generative operations. (Only non-generative declarations are allowed, these define the fields)
            field('object_type', choice('module', 'struct', $.const_and_type)),
            field('name', $.identifier),
            optional(field('template_declaration_arguments', $.template_declaration_arguments)),
            field('block', $.block)
        ),

        const_and_type: $ => seq(
            'const',
            field('const_type', $._type)
        ),

        // Template Declaration

        template_declaration_arguments: $ => seq(
            '#(',
            commaSepSeq($, choice(
                $.template_declaration_type,
                $.declaration
            )),
            ')'
        ),

        template_declaration_type: $ => seq(
            field('name', $.identifier)
        ),

        // Statements

        block: $ => seq(
            '{',
            newlineSepSeq($, choice(
                $.block,
                $.decl_assign_statement,

                // Decls should only allow a single declaration, and cannot contain expressions,
                // but we allow some tolerance in the grammar here, so we can generate better errors after.
                $.assign_left_side,
                $.if_statement,
                $.for_statement,
                $.domain_statement,
                $.interface_statement
            )),
            '}'
        ),

        decl_assign_statement: $ => seq(
            field('assign_left', $.assign_left_side),
            '=',
            field('assign_value', $._expression)
        ),
        assign_left_side: $ => sepSeq1($.assign_to, $._comma),
        assign_to: $ => seq(
            optional(field('write_modifiers', $.write_modifiers)),
            field('expr_or_decl', choice(
                $.declaration,
                $._expression
            ))
        ),
        write_modifiers: $ => choice(
            repeat1(field('item', 'reg')),
            field('item', 'initial')
        ),

        if_statement: $ => seq(
            field('statement_type',choice(
                'when',
                'if'
            )),
            field('condition', $._expression),
            //optional(field('conditional_bindings', $.interface_ports)),
            field('then_block', $.block),
            optional(seq(
                'else',
                field('else_block', choice(
                    $.block,
                    $.if_statement
                ))
            ))
        ),
        for_statement: $ => seq(
            'for',
            field('for_decl', $.declaration),
            'in',
            field('from', $._expression),
            '..',
            field('to', $._expression),
            field('block', $.block)
        ),

        // Interfaces

        domain_statement: $ => seq(
            'domain',
            field('name', $.identifier),
        ),

        interface_statement: $ => seq(
            'interface',//field('interface_kind', choice('action', 'query', 'trigger')),
            field('name', $.identifier),
            optional(field('interface_ports', $.interface_ports)),
            //optional(field('block', $.block))
        ),

        interface_ports: $ => seq(
            ':',
            optional($._linebreak),
            choice(
                seq(
                    field('inputs', $.declaration_list),
                    optional($._interface_ports_output)
                ),
                $._interface_ports_output
            ),
        ),
        _interface_ports_output: $ => seq(
            '->',
            optional($._linebreak),
            field('outputs', $.declaration_list)
        ),

        // Declarations

        declaration_list: $ => sepSeq1($.declaration, $._comma),

        declaration: $ => seq(
            optional(field('io_port_modifiers', choice(
                'input',
                'output'
            ))),
            optional(field('declaration_modifiers', choice(
                'state',
                'gen'
            ))),
            field('type', $._type),
            field('name', $.identifier),
            optional(field('latency_specifier', $.latency_specifier))
        ),

        latency_specifier: $ => seq(
            '\'',
            field('content', $._expression)
        ),

        // Types

        _type: $ => choice(
            $.template_global,
            $.array_type
        ),

        array_type: $ => seq(
            field('arr', $._type),
            field('arr_idx', $.array_bracket_type)
        ),

        // Expressions

        _expression: $ => choice(
            $.template_global,
            $.array_op,
            $.number,
            $.parenthesis_expression,
            $.unary_op,
            $.binary_op,
            $.func_call,
            $.field_access,
<<<<<<< HEAD
            $.array_literal
=======
            $.array_list_expression
>>>>>>> 5a911cd7
        ),

        unary_op: $ => prec(PREC.unary, seq(
            field('operator', choice('+', '-', '*', '!', '|', '&', '^')),
            field('right', $._expression)
        )),

        binary_op: $ => {
            const TABLE = [
                [PREC.compare, choice('==', '!=', '<', '<=', '>', '>=')],
                [PREC.xor, '^'],
                [PREC.or, '|'],
                [PREC.and, '&'],
                [PREC.additive, choice('+', '-')],
                [PREC.multiplicative, choice('*', '/', '%')],
            ];

            return choice(...TABLE.map(([precedence, operator]) => prec.left(precedence, seq(
                field('left', $._expression),
                field('operator', operator),
                field('right', $._expression)
            ))));
        },

        array_op: $ => prec(PREC.postscript_op, seq(
            field('arr', $._expression),
            field('arr_idx', $.array_bracket_expression)
        )),

        func_call: $ => prec(PREC.postscript_op, seq(
            field('name', $._expression),
            field('arguments', $.parenthesis_expression_list)
        )),

        field_access: $ => prec(PREC.postscript_op, seq(
            field('left', $._expression),
            '.',
            field('name', $.identifier)
        )),

        parenthesis_expression_list: $ => seq(
            '(',
            sepSeq($._expression, $._comma),
            ')'
        ),
        

        parenthesis_expression: $ => seq(
            '(',
            field('content', $._expression),
            ')'
        ),

        array_bracket_type: $ => seq(
            '[',
            field('content', $._expression),
            ']',
        ),

        array_bracket_expression: $ => seq(
            '[',
            choice(
                field('slice', $.slice),
                field('index', $._expression)
            ),
            ']'
        ),
        
        slice: $ => seq(
            field('index_a', $._expression),
            ':',
            field('index_b', $._expression)
        ),

        array_literal: $ => seq(
            '[',
            sepSeq($._expression, $._comma),
            ']'
        ),

        array_list_expression: $ => seq(
            '[',
            commaSepSeq($, $._expression),
            ']'
        ),

        // Utilities

        namespace_list: $ => sepSeq1($.identifier, '::'),

        // myFunc #(T: type int, VAL: 2)
        template_global: $ => seq(
            optional(field('is_global_path', '::')),
            field('namespace_list', $.namespace_list),

            // Template
            optional(field('template_args', $.template_args))
        ),

        template_args: $ => seq(
            '#(',
            commaSepSeq($, $.template_arg),
            ')'
        ),

        template_arg : $ => seq(
            field('name', $.identifier),
            optional(seq(
                ':',
                choice(
                    seq('type', field('type_arg', $._type)),
                    field('val_arg', $._expression)
                )
            )),
        ),

        identifier: $ => /[\p{Alphabetic}_][\p{Alphabetic}_\p{Decimal_Number}]*/,
        number: $ => /\d[\d_]*/,

        _comma: $ => seq(
            ',',
            optional($._linebreak)
        ),

        _linebreak: $ => repeat1('\n'), // For things that must be separated by at least one newline (whitespace after is to optimize gobbling up any extra newlines)

        // Extras
        
        // These must be kept in this order for precedence, so that
        // '///' is not interpreted as a single_line_comment of '/'
        doc_comment: $ => /\/\/\/[^\n]*/,
        single_line_comment: $ => /\/\/[^\n]*/,

        multi_line_comment: $ => /\/\*[^\*]*\*+([^\/\*][^\*]*\*+)*\//,
    },

    conflicts: $ => [
        [$._type, $._expression], // Just because LR(1) is too weak to resolve 'ident[] a' vs 'type_name[]'. Tree sitter resolves this itself with more expensive GLR. NOT a precedence relation. 
    ],

    word: $=> $.identifier,

    extras: $ => [
        /[ \t\r]+/, // Non newline whitespace
        $.doc_comment,
        $.single_line_comment,
        $.multi_line_comment
    ]
});
<|MERGE_RESOLUTION|>--- conflicted
+++ resolved
@@ -232,11 +232,7 @@
             $.binary_op,
             $.func_call,
             $.field_access,
-<<<<<<< HEAD
-            $.array_literal
-=======
             $.array_list_expression
->>>>>>> 5a911cd7
         ),
 
         unary_op: $ => prec(PREC.unary, seq(
