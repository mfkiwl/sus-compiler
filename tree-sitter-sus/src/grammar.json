--- conflicted
+++ resolved
@@ -1011,11 +1011,7 @@
         },
         {
           "type": "SYMBOL",
-<<<<<<< HEAD
-          "name": "array_literal"
-=======
           "name": "array_list_expression"
->>>>>>> 5a911cd7
         }
       ]
     },
@@ -1498,11 +1494,7 @@
         }
       ]
     },
-<<<<<<< HEAD
     "array_bracket_expression": {
-=======
-    "array_list_expression": {
->>>>>>> 5a911cd7
       "type": "SEQ",
       "members": [
         {
@@ -1510,7 +1502,6 @@
           "value": "["
         },
         {
-<<<<<<< HEAD
           "type": "CHOICE",
           "members": [
             {
@@ -1607,7 +1598,23 @@
             },
             {
               "type": "BLANK"
-=======
+            }
+          ]
+        },
+        {
+          "type": "STRING",
+          "value": "]"
+        }
+      ]
+    },
+    "array_list_expression": {
+      "type": "SEQ",
+      "members": [
+        {
+          "type": "STRING",
+          "value": "["
+        },
+        {
           "type": "SEQ",
           "members": [
             {
@@ -1674,7 +1681,6 @@
                   "type": "BLANK"
                 }
               ]
->>>>>>> 5a911cd7
             }
           ]
         },
