--- conflicted
+++ resolved
@@ -8,7 +8,7 @@
         "required": false,
         "types": [
           {
-            "type": "array_literal",
+            "type": "array_list_expression",
             "named": true
           },
           {
@@ -66,55 +66,47 @@
         "required": true,
         "types": [
           {
-<<<<<<< HEAD
-            "type": "array_literal",
-=======
-            "type": "array_list_expression",
->>>>>>> 5a911cd7
-            "named": true
-          },
-          {
-            "type": "array_op",
-            "named": true
-          },
-          {
-            "type": "binary_op",
-            "named": true
-          },
-          {
-            "type": "field_access",
-            "named": true
-          },
-          {
-            "type": "func_call",
-            "named": true
-          },
-          {
-            "type": "number",
-            "named": true
-          },
-          {
-            "type": "parenthesis_expression",
-            "named": true
-          },
-          {
-            "type": "template_global",
-            "named": true
-          },
-          {
-            "type": "unary_op",
-            "named": true
-          }
-        ]
-      }
-    }
-  },
-  {
-<<<<<<< HEAD
-    "type": "array_literal",
-=======
+            "type": "array_list_expression",
+            "named": true
+          },
+          {
+            "type": "array_op",
+            "named": true
+          },
+          {
+            "type": "binary_op",
+            "named": true
+          },
+          {
+            "type": "field_access",
+            "named": true
+          },
+          {
+            "type": "func_call",
+            "named": true
+          },
+          {
+            "type": "number",
+            "named": true
+          },
+          {
+            "type": "parenthesis_expression",
+            "named": true
+          },
+          {
+            "type": "template_global",
+            "named": true
+          },
+          {
+            "type": "unary_op",
+            "named": true
+          }
+        ]
+      }
+    }
+  },
+  {
     "type": "array_list_expression",
->>>>>>> 5a911cd7
     "named": true,
     "fields": {
       "item": {
@@ -122,11 +114,7 @@
         "required": false,
         "types": [
           {
-<<<<<<< HEAD
-            "type": "array_literal",
-=======
-            "type": "array_list_expression",
->>>>>>> 5a911cd7
+            "type": "array_list_expression",
             "named": true
           },
           {
@@ -174,11 +162,7 @@
         "required": true,
         "types": [
           {
-<<<<<<< HEAD
-            "type": "array_literal",
-=======
-            "type": "array_list_expression",
->>>>>>> 5a911cd7
+            "type": "array_list_expression",
             "named": true
           },
           {
@@ -282,11 +266,7 @@
         "required": true,
         "types": [
           {
-<<<<<<< HEAD
-            "type": "array_literal",
-=======
-            "type": "array_list_expression",
->>>>>>> 5a911cd7
+            "type": "array_list_expression",
             "named": true
           },
           {
@@ -348,11 +328,7 @@
         "required": true,
         "types": [
           {
-<<<<<<< HEAD
-            "type": "array_literal",
-=======
-            "type": "array_list_expression",
->>>>>>> 5a911cd7
+            "type": "array_list_expression",
             "named": true
           },
           {
@@ -456,11 +432,7 @@
         "required": true,
         "types": [
           {
-<<<<<<< HEAD
-            "type": "array_literal",
-=======
-            "type": "array_list_expression",
->>>>>>> 5a911cd7
+            "type": "array_list_expression",
             "named": true
           },
           {
@@ -578,11 +550,7 @@
         "required": true,
         "types": [
           {
-<<<<<<< HEAD
-            "type": "array_literal",
-=======
-            "type": "array_list_expression",
->>>>>>> 5a911cd7
+            "type": "array_list_expression",
             "named": true
           },
           {
@@ -730,11 +698,7 @@
         "required": true,
         "types": [
           {
-<<<<<<< HEAD
-            "type": "array_literal",
-=======
-            "type": "array_list_expression",
->>>>>>> 5a911cd7
+            "type": "array_list_expression",
             "named": true
           },
           {
@@ -812,11 +776,7 @@
         "required": true,
         "types": [
           {
-<<<<<<< HEAD
-            "type": "array_literal",
-=======
-            "type": "array_list_expression",
->>>>>>> 5a911cd7
+            "type": "array_list_expression",
             "named": true
           },
           {
@@ -858,11 +818,7 @@
         "required": true,
         "types": [
           {
-<<<<<<< HEAD
-            "type": "array_literal",
-=======
-            "type": "array_list_expression",
->>>>>>> 5a911cd7
+            "type": "array_list_expression",
             "named": true
           },
           {
@@ -920,11 +876,7 @@
         "required": true,
         "types": [
           {
-<<<<<<< HEAD
-            "type": "array_literal",
-=======
-            "type": "array_list_expression",
->>>>>>> 5a911cd7
+            "type": "array_list_expression",
             "named": true
           },
           {
@@ -1040,11 +992,7 @@
         "required": true,
         "types": [
           {
-<<<<<<< HEAD
-            "type": "array_literal",
-=======
-            "type": "array_list_expression",
->>>>>>> 5a911cd7
+            "type": "array_list_expression",
             "named": true
           },
           {
@@ -1182,11 +1130,7 @@
         "required": true,
         "types": [
           {
-<<<<<<< HEAD
-            "type": "array_literal",
-=======
-            "type": "array_list_expression",
->>>>>>> 5a911cd7
+            "type": "array_list_expression",
             "named": true
           },
           {
@@ -1250,11 +1194,7 @@
         "required": true,
         "types": [
           {
-<<<<<<< HEAD
-            "type": "array_literal",
-=======
-            "type": "array_list_expression",
->>>>>>> 5a911cd7
+            "type": "array_list_expression",
             "named": true
           },
           {
@@ -1302,8 +1242,7 @@
         "required": false,
         "types": [
           {
-<<<<<<< HEAD
-            "type": "array_literal",
+            "type": "array_list_expression",
             "named": true
           },
           {
@@ -1351,7 +1290,7 @@
         "required": true,
         "types": [
           {
-            "type": "array_literal",
+            "type": "array_list_expression",
             "named": true
           },
           {
@@ -1393,10 +1332,7 @@
         "required": true,
         "types": [
           {
-            "type": "array_literal",
-=======
-            "type": "array_list_expression",
->>>>>>> 5a911cd7
+            "type": "array_list_expression",
             "named": true
           },
           {
@@ -1485,11 +1421,7 @@
         "required": false,
         "types": [
           {
-<<<<<<< HEAD
-            "type": "array_literal",
-=======
-            "type": "array_list_expression",
->>>>>>> 5a911cd7
+            "type": "array_list_expression",
             "named": true
           },
           {
@@ -1659,11 +1591,7 @@
         "required": true,
         "types": [
           {
-<<<<<<< HEAD
-            "type": "array_literal",
-=======
-            "type": "array_list_expression",
->>>>>>> 5a911cd7
+            "type": "array_list_expression",
             "named": true
           },
           {
