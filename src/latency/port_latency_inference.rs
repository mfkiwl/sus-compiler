--- conflicted
+++ resolved
@@ -107,11 +107,7 @@
     num_template_args: usize,
 ) -> Option<PortLatencyLinearity> {
     let expr = instructions[cur_instr].unwrap_subexpression();
-<<<<<<< HEAD
-    if !expr.typ.domain.is_generative() {
-=======
     if !expr.domain.is_generative() {
->>>>>>> 24042935
         return None; // Early exit, the user can create an invalid interface, we just don't handle it
     }
     match &expr.source {
