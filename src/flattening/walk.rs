use crate::{
    flattening::{GlobalReference, WrittenType},
    typing::template::TemplateKind,
};

use super::{ExpressionSource, WireReference, WireReferencePathElement, WireReferenceRoot};
use crate::prelude::*;

impl ExpressionSource {
    /// Enumerates all instructions that this instruction depends on. This includes (maybe compiletime) wires, and submodules.
    pub fn for_each_dependency(&self, collect: &mut impl FnMut(FlatID)) {
        self.for_each_input_wire(collect);
        if let ExpressionSource::WireRef(wire_ref) = self {
            wire_ref.for_each_generative_input_in_root(collect)
        }
    }

    /// Enumerates all input wires that are allowed to be non-generative
    ///
    /// So excludes template args
    ///
    /// Guarantees all results to be [SingleOutputExpression]
    pub fn for_each_input_wire(&self, collect: &mut impl FnMut(FlatID)) {
        match self {
            ExpressionSource::WireRef(wire_ref) => {
                wire_ref.for_each_input_wire_in_path(collect);
            }
            ExpressionSource::UnaryOp { right, .. } => collect(*right),
            ExpressionSource::BinaryOp { left, right, .. } => {
                collect(*left);
                collect(*right)
            }
            &ExpressionSource::Range { start, end } => {
                collect(start);
                collect(end);
            }
            ExpressionSource::FuncCall(func_call) => {
                collect(func_call.func_wire_ref);
                for arg in &func_call.arguments {
                    collect(*arg)
                }
            }
            ExpressionSource::Literal(_) => {}
            ExpressionSource::ArrayConstruct(arr) => {
                for v in arr {
                    collect(*v);
                }
            }
        }
    }
}

impl WireReference {
    pub fn for_each_generative_input_in_root(&self, collect: &mut impl FnMut(FlatID)) {
        match &self.root {
            WireReferenceRoot::LocalDecl(decl_id) => collect(*decl_id),
            WireReferenceRoot::LocalSubmodule(submod_decl) => collect(*submod_decl),
            WireReferenceRoot::LocalInterface(interface_decl) => collect(*interface_decl),
            WireReferenceRoot::NamedConstant(cst) => {
                cst.for_each_generative_input(collect);
            }
            WireReferenceRoot::NamedModule(md) => {
                md.for_each_generative_input(collect);
            }
            WireReferenceRoot::Error => {}
        }
    }
    pub fn for_each_generative_input(&self, collect: &mut impl FnMut(FlatID)) {
        self.for_each_generative_input_in_root(collect);
        self.for_each_input_wire_in_path(collect);
    }
    pub fn for_each_input_wire_in_path(&self, collect: &mut impl FnMut(FlatID)) {
        for p in &self.path {
            match p {
<<<<<<< HEAD
                WireReferencePathElement::FieldAccess { .. } => {}
                WireReferencePathElement::ArrayAccess { idx, .. } => collect(*idx),
            }
        }
    }
}

impl WrittenType {
    pub fn for_each_generative_input(&self, f: &mut impl FnMut(FlatID)) {
        match self {
            WrittenType::Error(_) | WrittenType::TemplateVariable(_, _) => {}
            WrittenType::Named(name) => name.for_each_generative_input(f),
            WrittenType::Array(_span, arr_box) => {
                use std::ops::Deref;
                f(arr_box.deref().1)
            }
        }
    }
}

impl<ID> GlobalReference<ID> {
    pub fn for_each_generative_input(&self, f: &mut impl FnMut(FlatID)) {
        for t_arg in &self.template_args {
            match &t_arg.kind {
                None => {}
                Some(TemplateKind::Type(t)) => {
                    t.for_each_generative_input(f);
                }
                Some(TemplateKind::Value(v)) => f(*v),
=======
                WireReferencePathElement::ArrayAccess { idx, .. } => f(*idx),
                WireReferencePathElement::ArraySlice { idx_a, idx_b, .. } => {
                    idx_a.inspect(|i| f(*i));
                    idx_b.inspect(|i| f(*i));
                }
                WireReferencePathElement::ArrayPartSelectDown {
                    idx_a,
                    width: idx_b,
                    ..
                }
                | WireReferencePathElement::ArrayPartSelectUp {
                    idx_a,
                    width: idx_b,
                    ..
                } => {
                    f(*idx_a);
                    f(*idx_b);
                }
                WireReferencePathElement::Error => {}
>>>>>>> e4a574e5
            }
        }
    }
}<|MERGE_RESOLUTION|>--- conflicted
+++ resolved
@@ -29,10 +29,6 @@
             ExpressionSource::BinaryOp { left, right, .. } => {
                 collect(*left);
                 collect(*right)
-            }
-            &ExpressionSource::Range { start, end } => {
-                collect(start);
-                collect(end);
             }
             ExpressionSource::FuncCall(func_call) => {
                 collect(func_call.func_wire_ref);
@@ -72,9 +68,20 @@
     pub fn for_each_input_wire_in_path(&self, collect: &mut impl FnMut(FlatID)) {
         for p in &self.path {
             match p {
-<<<<<<< HEAD
                 WireReferencePathElement::FieldAccess { .. } => {}
                 WireReferencePathElement::ArrayAccess { idx, .. } => collect(*idx),
+                WireReferencePathElement::ArraySlice { from, to, .. } => {
+                    if let Some(from) = from {
+                        collect(*from);
+                    }
+                    if let Some(to) = to {
+                        collect(*to);
+                    }
+                }
+                WireReferencePathElement::ArrayPartSelect { from, width, .. } => {
+                    collect(*from);
+                    collect(*width);
+                }
             }
         }
     }
@@ -102,27 +109,6 @@
                     t.for_each_generative_input(f);
                 }
                 Some(TemplateKind::Value(v)) => f(*v),
-=======
-                WireReferencePathElement::ArrayAccess { idx, .. } => f(*idx),
-                WireReferencePathElement::ArraySlice { idx_a, idx_b, .. } => {
-                    idx_a.inspect(|i| f(*i));
-                    idx_b.inspect(|i| f(*i));
-                }
-                WireReferencePathElement::ArrayPartSelectDown {
-                    idx_a,
-                    width: idx_b,
-                    ..
-                }
-                | WireReferencePathElement::ArrayPartSelectUp {
-                    idx_a,
-                    width: idx_b,
-                    ..
-                } => {
-                    f(*idx_a);
-                    f(*idx_b);
-                }
-                WireReferencePathElement::Error => {}
->>>>>>> e4a574e5
             }
         }
     }
