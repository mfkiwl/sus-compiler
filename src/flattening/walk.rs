--- conflicted
+++ resolved
@@ -53,16 +53,8 @@
     pub fn for_each_dependency(path: &[WireReferencePathElement], mut f: impl FnMut(FlatID)) {
         for p in path {
             match p {
-<<<<<<< HEAD
-                WireReferencePathElement::ArrayAccess {
-                    idx,
-                    bracket_span: _,
-                } => f(*idx),
-                WireReferencePathElement::ArraySlice {
-                    idx_a,
-                    idx_b,
-                    bracket_span: _,
-                } => {
+                WireReferencePathElement::ArrayAccess { idx, .. } => f(*idx),
+                WireReferencePathElement::ArraySlice { idx_a, idx_b, .. } => {
                     f(*idx_a);
                     f(*idx_b);
                 }
@@ -71,32 +63,31 @@
     }
 }
 
-pub fn for_each_generative_input_in_template_args(
-    template_args: &TVec<Option<TemplateArg>>,
-    f: &mut impl FnMut(FlatID),
-) {
-    for (_id, t_arg) in template_args.iter_valids() {
-        match &t_arg.kind {
-            TemplateArgKind::Type(typ) => typ.for_each_generative_input(f),
-            TemplateArgKind::Value(val) => f(*val),
-        }
-    }
-}
+// todo: removed from here
 
-impl WrittenType {
-    pub fn for_each_generative_input(&self, f: &mut impl FnMut(FlatID)) {
-        match self {
-            WrittenType::Error(_) | WrittenType::TemplateVariable(_, _) => {}
-            WrittenType::Named(name) => {
-                for_each_generative_input_in_template_args(&name.template_args, f)
-            }
-            WrittenType::Array(_span, arr_box) => {
-                use std::ops::Deref;
-                f(arr_box.deref().1)
-=======
-                WireReferencePathElement::ArrayAccess { idx, .. } => f(*idx),
->>>>>>> 2fdf2b21
-            }
-        }
-    }
-}+// pub fn for_each_generative_input_in_template_args(
+//     template_args: &TVec<Option<TemplateArg>>,
+//     f: &mut impl FnMut(FlatID),
+// ) {
+//     for (_id, t_arg) in template_args.iter_valids() {
+//         match &t_arg.kind {
+//             TemplateArgKind::Type(typ) => typ.for_each_generative_input(f),
+//             TemplateArgKind::Value(val) => f(*val),
+//         }
+//     }
+// }
+
+// impl WrittenType {
+//     pub fn for_each_generative_input(&self, f: &mut impl FnMut(FlatID)) {
+//         match self {
+//             WrittenType::Error(_) | WrittenType::TemplateVariable(_, _) => {}
+//             WrittenType::Named(name) => {
+//                 for_each_generative_input_in_template_args(&name.template_args, f)
+//             }
+//             WrittenType::Array(_span, arr_box) => {
+//                 use std::ops::Deref;
+//                 f(arr_box.deref().1)
+//             }
+//         }
+//     }
+// }