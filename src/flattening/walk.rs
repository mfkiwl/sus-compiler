--- conflicted
+++ resolved
@@ -1,8 +1,4 @@
-<<<<<<< HEAD
-use crate::typing::template::TemplateArgKind;
-=======
 use crate::typing::template::{TemplateArg, TemplateKind};
->>>>>>> 24042935
 
 use super::{ExpressionSource, WireReferencePathElement, WireReferenceRoot};
 use crate::prelude::*;
@@ -13,17 +9,6 @@
         match self {
             ExpressionSource::WireRef(wire_ref) => {
                 match &wire_ref.root {
-<<<<<<< HEAD
-                    WireReferenceRoot::LocalDecl(decl_id, _) => collect(*decl_id),
-                    WireReferenceRoot::NamedConstant(cst) => {
-                        for (_id, arg) in &cst.template_args {
-                            let Some(arg) = arg else { continue };
-                            match &arg.kind {
-                                TemplateArgKind::Type(written_type) => {
-                                    written_type.for_each_generative_input(collect)
-                                }
-                                TemplateArgKind::Value(uuid) => collect(*uuid),
-=======
                     WireReferenceRoot::LocalDecl(decl_id) => collect(*decl_id),
                     WireReferenceRoot::NamedConstant(cst) => {
                         for (_id, arg) in &cst.template_args {
@@ -37,7 +22,6 @@
                                 }) => collect(*value_id),
                                 TemplateKind::Type(TemplateArg::NotProvided { .. })
                                 | TemplateKind::Value(TemplateArg::NotProvided { .. }) => {}
->>>>>>> 24042935
                             }
                         }
                     }
