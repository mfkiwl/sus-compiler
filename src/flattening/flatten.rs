--- conflicted
+++ resolved
@@ -48,79 +48,7 @@
         interface_name_span: Span,
     },
     /// It's ready for use higher up
-<<<<<<< HEAD
-    WireReference {
-        wire_ref: WireReference,
-        domain: DomainType,
-    },
-}
-
-impl PartialWireReference {
-    const ERROR: Self = PartialWireReference::WireReference {
-        wire_ref: WireReference::ERROR,
-        domain: DomainType::Generative,
-    };
-}
-
-impl PartialWireReference {
-    /// Returns the domain of the WireReferenceRoot
-    fn extract(self, ctx: &FlatteningContext) -> (WireReference, DomainType) {
-        match self {
-            PartialWireReference::ModuleButNoPort(submod_decl, span) => {
-                let md_uuid = ctx.instructions[submod_decl]
-                    .unwrap_submodule()
-                    .module_ref
-                    .id;
-                ctx.errors
-                    .error(
-                        span,
-                        "cannot operate on modules directly. Should use ports instead",
-                    )
-                    .info_obj(&ctx.globals[md_uuid]);
-                (WireReference::ERROR, DomainType::Generative)
-            }
-            PartialWireReference::GlobalModuleName(md_ref) => {
-                let md = &ctx.globals[md_ref.id];
-                ctx.errors
-                    .error(
-                        md_ref.name_span,
-                        format!(
-                            "Expected a Wire Reference, but found module '{}' instead",
-                            md.link_info.name
-                        ),
-                    )
-                    .info_obj(md);
-                (WireReference::ERROR, DomainType::Generative)
-            }
-            PartialWireReference::ModuleWithInterface {
-                submodule_decl: submod_decl,
-                submodule_name_span: _,
-                interface,
-                interface_name_span,
-            } => {
-                let md_uuid = ctx.instructions[submod_decl]
-                    .unwrap_submodule()
-                    .module_ref
-                    .id;
-                let md = &ctx.globals[md_uuid];
-                let interf = &md.interfaces[interface];
-                ctx.errors
-                    .error(
-                        interface_name_span,
-                        format!(
-                            "Expected a port, but found module interface '{}' instead",
-                            &interf.name
-                        ),
-                    )
-                    .info((interf.name_span, md.link_info.file), "Declared here");
-                (WireReference::ERROR, DomainType::Generative)
-            }
-            PartialWireReference::WireReference { wire_ref, domain } => (wire_ref, domain),
-        }
-    }
-=======
     WireReference(WireReference),
->>>>>>> 24042935
 }
 
 impl UnaryOperator {
@@ -249,8 +177,6 @@
     InputsThenOutputs,
     OutputsThenInputs,
     ConditionalBindings,
-<<<<<<< HEAD
-=======
 }
 
 struct WrittenTemplateArg<'a> {
@@ -258,7 +184,6 @@
     name_span: Span,
     value_span: Span,
     kind: Option<TemplateKind<WrittenType, FlatID>>,
->>>>>>> 24042935
 }
 
 struct FlatteningContext<'l, 'errs> {
@@ -270,11 +195,7 @@
     instructions: FlatAlloc<Instruction, FlatIDMarker>,
     type_alloc: TypingAllocator,
     named_domain_alloc: UUIDAllocator<DomainIDMarker>,
-<<<<<<< HEAD
-    is_implicit_clk_domain: bool,
-=======
     current_domain: DomainID,
->>>>>>> 24042935
 
     fields_to_visit: UUIDRangeIter<FieldIDMarker>,
     ports_to_visit: UUIDRangeIter<PortIDMarker>,
@@ -342,25 +263,6 @@
             })
         })
     }
-<<<<<<< HEAD
-
-    fn flatten_template_args(
-        &mut self,
-        found_global: GlobalUUID,
-        has_template_args: bool,
-        cursor: &mut Cursor<'c>,
-    ) -> TVec<Option<TemplateArg>> {
-        let link_info = self.globals.get_link_info(found_global);
-        let full_object_name = link_info.get_full_name();
-
-        let mut template_arg_map: FlatAlloc<Option<TemplateArg>, TemplateIDMarker> =
-            link_info.template_parameters.map(|_| None);
-
-        if !has_template_args {
-            return template_arg_map;
-        }
-=======
->>>>>>> 24042935
 
     fn flatten_template_args(&mut self, cursor: &mut Cursor<'c>) -> Vec<WrittenTemplateArg<'c>> {
         cursor.collect_list(kind!("template_args"), |cursor| {
@@ -368,17 +270,7 @@
                 let (name_span, name) =
                     cursor.field_span(field!("name"), kind!("identifier"));
 
-<<<<<<< HEAD
-                let name_found = link_info.template_parameters.iter().find(|(_id, arg)| arg.name == name);
-                if name_found.is_none() {
-                    self.errors.error(name_span, format!("{name} is not a valid template argument of {full_object_name}"))
-                        .info_obj(link_info);
-                }
-
-                let (template_arg, value_span) = if cursor.optional_field(field!("val_arg")) {
-=======
                 let (kind, value_span) = if cursor.optional_field(field!("val_arg")) {
->>>>>>> 24042935
                     let value_span = cursor.span();
                     let (expr, domain) = self.flatten_subexpr(cursor);
                     if !domain.is_generative() {
@@ -394,13 +286,6 @@
                         Some(NamedLocal::TemplateType(t)) => Some(TemplateKind::Type(WrittenType::TemplateVariable(name_span, t))),
                         Some(NamedLocal::Declaration(decl_id)) => {
                             // Insert extra Expression, to support named template arg syntax #(MY_VAR, OTHER_VAR: BEEP)
-<<<<<<< HEAD
-                            let wire_read_id = self.instructions.alloc(Instruction::Expression(Expression {
-                                output: ExpressionOutput::SubExpression(self.type_alloc.alloc_unset_type(DomainType::Generative)),
-                                span: name_span,
-                                domain: DomainType::Generative,
-                                source: ExpressionSource::WireRef(WireReference::simple_var_read(decl_id, name_span))
-=======
                             let decl = self.instructions[decl_id].unwrap_declaration();
                             let wire_read_id = self.instructions.alloc(Instruction::Expression(Expression {
                                 output: ExpressionOutput::SubExpression(self.type_alloc.type_alloc.alloc_unknown()),
@@ -412,7 +297,6 @@
                                     root_typ: decl.typ.clone(),
                                     path: Vec::new(),
                                 })
->>>>>>> 24042935
                             }));
                             Some(TemplateKind::Value(wire_read_id))
                         }
@@ -562,19 +446,7 @@
                 .globals
                 .resolve_global(name_span, &cursor.file_data.file_text[name_span])
             {
-<<<<<<< HEAD
-                // MUST Still be at field!("template_args")
-                let template_span =
-                    template_args_used.then(|| BracketSpan::from_outer(cursor.span()));
-
-                let template_args =
-                    self.flatten_template_args(global_id, template_args_used, cursor);
-
-                let template_arg_types =
-                    template_args.map(|_| self.type_alloc.type_alloc.alloc_unknown());
-=======
                 let template_args = self.apply_template_args_to_global(global_id, template_args);
->>>>>>> 24042935
 
                 match global_id {
                     GlobalUUID::Module(id) => LocalOrGlobal::Module(GlobalReference {
@@ -844,11 +716,7 @@
                 },
                 DeclarationKind::GenerativeInput(_template_id) => {DomainType::Generative}
                 DeclarationKind::StructField { field_id } => {*field_id = self.fields_to_visit.next().unwrap(); DomainType::Physical(UUID::PLACEHOLDER)}
-<<<<<<< HEAD
-                DeclarationKind::RegularPort { is_input:_, port_id } => {*port_id = self.ports_to_visit.next().unwrap(); DomainType::Physical(self.named_domain_alloc.peek())}
-=======
                 DeclarationKind::RegularPort { is_input:_, port_id } => {*port_id = self.ports_to_visit.next().unwrap(); DomainType::Physical(self.current_domain)}
->>>>>>> 24042935
             };
 
             cursor.field(field!("type"));
@@ -943,11 +811,7 @@
     fn get_or_alloc_module(&mut self, cursor: &mut Cursor<'c>) -> Option<ModuleInterfaceReference> {
         let outer_span = cursor.span();
 
-<<<<<<< HEAD
-        match self.flatten_wire_reference(cursor) {
-=======
         match self.flatten_partial_wire_reference(cursor) {
->>>>>>> 24042935
             PartialWireReference::GlobalModuleName(module_ref) => {
                 let documentation = cursor.extract_gathered_comments();
                 let interface_span = module_ref.get_total_span();
@@ -979,11 +843,7 @@
                 name_span: Some(submodule_name_span),
                 interface_span: interface_name_span,
             }),
-<<<<<<< HEAD
-            PartialWireReference::WireReference { wire_ref, .. } => {
-=======
             PartialWireReference::WireReference(wire_ref) => {
->>>>>>> 24042935
                 if !wire_ref.is_error() {
                     // Error already reported
                     self.errors.error(
@@ -999,11 +859,7 @@
     fn flatten_subexpr(&mut self, cursor: &mut Cursor<'c>) -> (FlatID, DomainType) {
         let (source, span, domain) = self.flatten_expr_source(cursor);
 
-<<<<<<< HEAD
-        let typ = self.type_alloc.alloc_unset_type(domain);
-=======
         let typ = self.type_alloc.type_alloc.alloc_unknown();
->>>>>>> 24042935
         let wire_instance = Expression {
             domain,
             span,
@@ -1015,31 +871,6 @@
                 .alloc(Instruction::Expression(wire_instance)),
             domain,
         )
-<<<<<<< HEAD
-    }
-
-    fn flatten_assign_to_expr(&mut self, writes: Vec<WriteTo>, cursor: &mut Cursor<'c>) {
-        let (source, span, domain) = self.flatten_expr_source(cursor);
-
-        for to in &writes {
-            if to.to_type.domain.is_generative() && !domain.is_generative() {
-                self.errors
-                    .error(span, "This value is non-generative, yet it is being assigned to a generative value")
-                    .info_same_file(to.to_span, "This object is generative");
-            }
-        }
-
-        let wire_instance = Expression {
-            span,
-            domain,
-            source,
-            output: ExpressionOutput::MultiWrite(writes),
-        };
-        self.instructions
-            .alloc(Instruction::Expression(wire_instance));
-    }
-
-=======
     }
 
     fn flatten_assign_to_expr(&mut self, writes: Vec<WriteTo>, cursor: &mut Cursor<'c>) {
@@ -1080,7 +911,6 @@
         }
     }
 
->>>>>>> 24042935
     fn flatten_expr_source(
         &mut self,
         cursor: &mut Cursor<'c>,
@@ -1142,11 +972,7 @@
 
                 // TODO add compile-time functions https://github.com/pc2/sus-compiler/issues/10
                 if resulting_domain.is_generative() {
-<<<<<<< HEAD
-                    resulting_domain.combine_with(self.type_alloc.domain_alloc.alloc_unknown());
-=======
                     resulting_domain = self.type_alloc.domain_alloc.alloc_unknown();
->>>>>>> 24042935
                 }
 
                 match interface_reference {
@@ -1155,11 +981,7 @@
                         arguments,
                         arguments_span,
                     }),
-<<<<<<< HEAD
-                    None => ExpressionSource::WireRef(WireReference::ERROR),
-=======
                     None => ExpressionSource::WireRef(self.new_error(expr_span)),
->>>>>>> 24042935
                 }
             }),
             kind!("parenthesis_expression") => {
@@ -1177,19 +999,6 @@
                 ExpressionSource::ArrayConstruct(list)
             }
             _other => {
-<<<<<<< HEAD
-                let (wr, root_domain) = self.flatten_wire_reference(cursor).extract(self);
-
-                resulting_domain.combine_with(root_domain);
-                for elem in &wr.path {
-                    match elem {
-                        WireReferencePathElement::ArrayAccess {
-                            idx,
-                            bracket_span: _,
-                        } => {
-                            let idx_expr = self.instructions[*idx].unwrap_subexpression();
-                            resulting_domain.combine_with(idx_expr.typ.domain);
-=======
                 let wr = self.flatten_wire_reference(cursor, expr_span);
 
                 resulting_domain.combine_with(wr.root_typ.domain);
@@ -1198,7 +1007,6 @@
                         WireReferencePathElement::ArrayAccess { idx, .. } => {
                             let idx_expr = self.instructions[*idx].unwrap_subexpression();
                             resulting_domain.combine_with(idx_expr.domain);
->>>>>>> 24042935
                         }
                     }
                 }
@@ -1206,11 +1014,6 @@
             }
         };
         (source, expr_span, resulting_domain)
-<<<<<<< HEAD
-    }
-
-    fn flatten_wire_reference(&mut self, cursor: &mut Cursor<'c>) -> PartialWireReference {
-=======
     }
 
     fn flatten_wire_reference(&mut self, cursor: &mut Cursor<'c>, span: Span) -> WireReference {
@@ -1269,25 +1072,12 @@
     }
 
     fn flatten_partial_wire_reference(&mut self, cursor: &mut Cursor<'c>) -> PartialWireReference {
->>>>>>> 24042935
         let (kind, expr_span) = cursor.kind_span();
         match kind {
         kind!("template_global") => {
             match self.flatten_local_or_template_global(cursor) {
                 LocalOrGlobal::Local(span, named_obj) => match named_obj {
                     NamedLocal::Declaration(decl_id) => {
-<<<<<<< HEAD
-                        let root = WireReferenceRoot::LocalDecl(decl_id, expr_span);
-                        PartialWireReference::WireReference{
-                            wire_ref: WireReference {
-                                root,
-                                path: Vec::new(),
-                            },
-                            domain: self.instructions[decl_id]
-                                .unwrap_declaration()
-                                .typ.domain
-                        }
-=======
                         let decl = self.instructions[decl_id].unwrap_declaration();
                         let root = WireReferenceRoot::LocalDecl(decl_id);
                         let root_typ = decl.typ.clone();
@@ -1297,7 +1087,6 @@
                             root_span: expr_span,
                             path: Vec::new(),
                         })
->>>>>>> 24042935
                     }
                     NamedLocal::SubModule(submod_id) => {
                         PartialWireReference::ModuleButNoPort(submod_id, expr_span)
@@ -1314,11 +1103,7 @@
                             .info_obj_same_file(
                                 &self.working_on_link_info.template_parameters[template_id],
                             );
-<<<<<<< HEAD
-                        PartialWireReference::ERROR
-=======
                         PartialWireReference::WireReference(self.new_error(expr_span))
->>>>>>> 24042935
                     }
                     NamedLocal::DomainDecl(domain_id) => {
                         let domain = &self.domains[domain_id];
@@ -1331,11 +1116,7 @@
                                 ),
                             )
                             .info_same_file(span, format!("Domain {} declared here", domain.name));
-<<<<<<< HEAD
-                        PartialWireReference::ERROR
-=======
                         PartialWireReference::WireReference(self.new_error(expr_span))
->>>>>>> 24042935
                     }
                 },
                 LocalOrGlobal::Constant(cst_ref) => {
@@ -1346,26 +1127,15 @@
                         root_typ: self.type_alloc.alloc_unset_type(DomainType::Generative),
                         root_span,
                         path: Vec::new(),
-<<<<<<< HEAD
-                    },
-                    domain: DomainType::Generative}
-=======
                     })
->>>>>>> 24042935
                 }
                 LocalOrGlobal::Module(md_ref) => PartialWireReference::GlobalModuleName(md_ref),
                 LocalOrGlobal::Type(type_ref) => {
                     self.globals
                         .not_expected_global_error(&type_ref, "named wire: local or constant");
-<<<<<<< HEAD
-                    PartialWireReference::ERROR
-                }
-                LocalOrGlobal::NotFound(_) => PartialWireReference::ERROR, // Error handled by [flatten_local_or_template_global]
-=======
                     PartialWireReference::WireReference(self.new_error(expr_span))
                 }
                 LocalOrGlobal::NotFound(_) => PartialWireReference::WireReference(self.new_error(expr_span)), // Error handled by [flatten_local_or_template_global]
->>>>>>> 24042935
             }
         } kind!("array_op") => {
             cursor.go_down_no_check(|cursor| {
@@ -1388,16 +1158,12 @@
                     } => {
                         self.errors.todo(arr_idx_span, "Module Arrays");
                     }
-<<<<<<< HEAD
-                    PartialWireReference::WireReference{wire_ref, domain: _} => {
-=======
                     PartialWireReference::WireReference(wire_ref) => {
                         let current_typ = wire_ref.get_output_typ();
                         let output_typ = AbstractRankedType {
                             inner: current_typ.inner.clone(),
                             rank: self.type_alloc.type_alloc.rank_substitutor.alloc_unknown()
                         };
->>>>>>> 24042935
                         wire_ref.path
                             .push(WireReferencePathElement::ArrayAccess { idx, bracket_span, output_typ });
                     }
@@ -1415,21 +1181,13 @@
                 match flattened_arr_expr {
                     PartialWireReference::GlobalModuleName(md_ref) => {
                         self.errors.error(md_ref.get_total_span(), "Ports or interfaces can only be accessed on modules that have been explicitly declared. Declare this submodule on its own line");
-<<<<<<< HEAD
-                        PartialWireReference::ERROR
-=======
                         PartialWireReference::WireReference(self.new_error(expr_span))
->>>>>>> 24042935
                     }
                     PartialWireReference::ModuleWithInterface { submodule_decl:_, submodule_name_span, interface:_, interface_name_span } => {
                         self.errors.error(port_name_span, "Omit the interface when accessing a port")
                             .suggest_remove(Span::new_overarching(submodule_name_span.empty_span_at_end(), interface_name_span));
 
-<<<<<<< HEAD
-                        PartialWireReference::ERROR
-=======
                         PartialWireReference::WireReference(self.new_error(expr_span))
->>>>>>> 24042935
                     }
                     PartialWireReference::ModuleButNoPort(submodule_decl, submodule_name_span) => {
                         let submodule = self.instructions[submodule_decl].unwrap_submodule();
@@ -1451,70 +1209,40 @@
                                     root_typ: self.type_alloc.alloc_unset_type(root_typ_domain),
                                     root_span: expr_span,
                                     path : Vec::new()
-<<<<<<< HEAD
-                                },
-                            domain: self.type_alloc.domain_alloc.alloc_unknown()}
-=======
                                 })
->>>>>>> 24042935
                             }
                             Some(PortOrInterface::Interface(interface)) => {
                                 PartialWireReference::ModuleWithInterface { submodule_decl, submodule_name_span, interface, interface_name_span: port_name_span }
                             }
-<<<<<<< HEAD
-                            None => PartialWireReference::ERROR
-                        }
-                    }
-                    PartialWireReference::WireReference{..} => {
-                        println!("TODO: Struct fields");
-                        PartialWireReference::ERROR
-=======
                             None => PartialWireReference::WireReference(self.new_error(expr_span))
                         }
                     }
                     PartialWireReference::WireReference(_) => {
                         self.errors.error(port_name_span, "TODO: Struct fields");
                         PartialWireReference::WireReference(self.new_error(expr_span))
->>>>>>> 24042935
                     }
                 }
             })
         } kind!("number") => {
             self.errors
                 .error(expr_span, "A constant is not a wire reference");
-<<<<<<< HEAD
-            PartialWireReference::ERROR
-=======
             PartialWireReference::WireReference(self.new_error(expr_span))
->>>>>>> 24042935
         } kind!("unary_op") | kind!("binary_op") => {
             self.errors.error(
                 expr_span,
                 "The result of an operator is not a wire reference",
             );
-<<<<<<< HEAD
-            PartialWireReference::ERROR
-        } kind!("func_call") => {
-            self.errors
-                .error(expr_span, "A submodule call is not a wire reference");
-            PartialWireReference::ERROR
-=======
             PartialWireReference::WireReference(self.new_error(expr_span))
         } kind!("func_call") => {
             self.errors
                 .error(expr_span, "A submodule call is not a wire reference");
             PartialWireReference::WireReference(self.new_error(expr_span))
->>>>>>> 24042935
         } kind!("parenthesis_expression") => {
             self.errors.error(
                 expr_span,
                 "Parentheses are not allowed within a wire reference",
             );
-<<<<<<< HEAD
-            PartialWireReference::ERROR
-=======
             PartialWireReference::WireReference(self.new_error(expr_span))
->>>>>>> 24042935
         } _other =>
             cursor.could_not_match()
         }
@@ -1680,15 +1408,7 @@
                     // Skip, because we already covered domains in initialization.
                     // TODO synchronous & async clocks
 
-<<<<<<< HEAD
-                    if self.is_implicit_clk_domain {
-                        self.is_implicit_clk_domain = false;
-                    } else {
-                        self.named_domain_alloc.alloc();
-                    }
-=======
                     self.current_domain = self.named_domain_alloc.alloc();
->>>>>>> 24042935
                 }
                 _other => cursor.could_not_match(),
             }
@@ -1743,11 +1463,7 @@
 
                 cursor.field(field!("expr_or_decl"));
                 let (kind, to_span) = cursor.kind_span();
-<<<<<<< HEAD
-                if kind == kind!("declaration") {
-=======
                 let mut to = if kind == kind!("declaration") {
->>>>>>> 24042935
                     let root = self.flatten_declaration::<false>(
                         self.default_declaration_context,
                         false,
@@ -1755,35 +1471,6 @@
                         cursor,
                     );
                     let flat_root_decl = self.instructions[root].unwrap_declaration();
-<<<<<<< HEAD
-                    let is_generative = flat_root_decl.identifier_type.is_generative();
-                    let domain = if is_generative {
-                        DomainType::Generative
-                    } else {
-                        self.type_alloc.domain_alloc.alloc_unknown()
-                    };
-                    let to_type = self.type_alloc.alloc_unset_type(domain);
-                    WriteTo {
-                        to: WireReference {
-                            root: WireReferenceRoot::LocalDecl(root, flat_root_decl.name_span),
-                            path: Vec::new(),
-                        },
-                        to_span,
-                        write_modifiers,
-                        to_type,
-                    }
-                } else {
-                    // It's _expression
-                    let (to, domain) = self.flatten_wire_reference(cursor).extract(self);
-                    let to_type = self.type_alloc.alloc_unset_type(domain);
-                    WriteTo {
-                        to,
-                        to_span,
-                        write_modifiers,
-                        to_type,
-                    }
-                }
-=======
                     WireReference {
                         root: WireReferenceRoot::LocalDecl(root),
                         root_typ: flat_root_decl.typ.clone(),
@@ -1826,7 +1513,6 @@
                     to_span,
                     write_modifiers,
                 }
->>>>>>> 24042935
             })
         })
     }
@@ -1917,10 +1603,6 @@
 
         let (name_span, module_name) = cursor.field_span(field!("name"), kind!("identifier"));
         self.flatten_parameters(cursor);
-<<<<<<< HEAD
-        println!("TREE SITTER module! {module_name}");
-=======
->>>>>>> 24042935
 
         if let Some(mut const_type_cursor) = const_type_cursor {
             let decl_span = const_type_cursor.span();
@@ -2000,13 +1682,7 @@
 
     let mut local_variable_context = LocalVariableContext::new_initial();
 
-    let (
-        ports_to_visit,
-        fields_to_visit,
-        default_declaration_context,
-        domains,
-        is_implicit_clk_domain,
-    ) = match global_obj {
+    let (ports_to_visit, fields_to_visit, default_declaration_context, domains) = match global_obj {
         GlobalUUID::Module(module_uuid) => {
             let md = &globals[module_uuid];
             for (id, domain) in &md.domains {
@@ -2027,7 +1703,6 @@
                 UUIDRange::empty().into_iter(),
                 DeclarationContext::PlainWire,
                 &md.domains,
-                !md.implicit_clk_domain,
             )
         }
         GlobalUUID::Type(type_uuid) => {
@@ -2037,7 +1712,6 @@
                 typ.fields.id_range().into_iter(),
                 DeclarationContext::StructField,
                 &FlatAlloc::EMPTY_FLAT_ALLOC,
-                true,
             )
         }
         GlobalUUID::Constant(_const_uuid) => (
@@ -2045,7 +1719,6 @@
             UUIDRange::empty().into_iter(),
             DeclarationContext::Generative(GenerativeKind::PlainGenerative),
             &FlatAlloc::EMPTY_FLAT_ALLOC,
-            true,
         ),
     };
 
@@ -2054,7 +1727,6 @@
         ports_to_visit,
         fields_to_visit,
         domains,
-        is_implicit_clk_domain,
         default_declaration_context,
         errors: &globals.errors,
         working_on_link_info: linker.get_link_info(global_obj),
