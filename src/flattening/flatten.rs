--- conflicted
+++ resolved
@@ -118,47 +118,35 @@
     }
 }
 
-<<<<<<< HEAD
-=======
+impl core::fmt::Display for PartSelectDirection {
+    fn fmt(&self, f: &mut std::fmt::Formatter<'_>) -> std::fmt::Result {
+        f.write_str(match self {
+            PartSelectDirection::Up => "+:",
+            PartSelectDirection::Down => "-:",
+        })
+    }
+}
+
 impl SliceType {
     pub fn from_kind_id(kind_id: u16) -> Self {
         match kind_id {
             kw!(":") => SliceType::Normal,
-            kw!("+:") => SliceType::PartSelectUp,
-            kw!("-:") => SliceType::PartSelectDown,
+            kw!("+:") => SliceType::PartSelect(PartSelectDirection::Up),
+            kw!("-:") => SliceType::PartSelect(PartSelectDirection::Down),
             _ => unreachable!(),
-        }
-    }
-    pub fn op_text(&self) -> &'static str {
-        match self {
-            SliceType::Normal => ":",
-            SliceType::PartSelectUp => "+:",
-            SliceType::PartSelectDown => "-:",
         }
     }
 }
 impl core::fmt::Display for SliceType {
     fn fmt(&self, f: &mut std::fmt::Formatter<'_>) -> std::fmt::Result {
-        f.write_str(self.op_text())
+        f.write_str(match self {
+            SliceType::Normal => ":",
+            SliceType::PartSelect(PartSelectDirection::Up) => "+:",
+            SliceType::PartSelect(PartSelectDirection::Down) => "-:",
+        })
     }
 }
 
-#[derive(Debug, Clone, Copy, PartialEq, Eq)]
-enum GenerativeKind {
-    PlainGenerative,
-    ForLoopGenerative,
-}
-
-#[derive(Debug, Clone, Copy, PartialEq, Eq)]
-enum DeclarationContext {
-    IO { is_input: bool },
-    Generative(GenerativeKind),
-    TemplateGenerative(TemplateID),
-    PlainWire,
-    StructField,
-}
-
->>>>>>> e4a574e5
 #[derive(Debug)]
 enum ModuleOrWrittenType {
     WrittenType(WrittenType),
@@ -339,13 +327,7 @@
             let array_element_type = self.flatten_type(cursor);
 
             cursor.field(field!("arr_idx"));
-<<<<<<< HEAD
             let (array_size_wire_id, bracket_span) = self.flatten_array_bracket(cursor);
-=======
-            let (array_size_wire_id, domain, bracket_span) =
-                self.flatten_array_type_bracket(cursor);
-            self.must_be_generative(domain, "Array Size", span);
->>>>>>> e4a574e5
 
             WrittenType::Array(
                 span,
@@ -734,187 +716,90 @@
         })
     }
 
-<<<<<<< HEAD
+    // function to flatten a straightforward xxx[size] array type expression (no slicing)
     fn flatten_array_bracket(&mut self, cursor: &mut Cursor<'c>) -> (FlatID, BracketSpan) {
         let bracket_span = BracketSpan::from_outer(cursor.span());
-        cursor.go_down_content(kind!("array_bracket_expression"), |cursor| {
+        cursor.go_down_content(kind!("array_type_bracket"), |cursor| {
             let expr = self.flatten_subexpr(cursor);
             (expr, bracket_span)
         })
     }
 
-    fn flatten_subexpr(&mut self, cursor: &mut Cursor<'c>) -> FlatID {
-        let (source, span) = self.flatten_expr_source(cursor);
-=======
-    // function to flatten a straightforward xxx[size] array type expression (no slicing)
-    fn flatten_array_type_bracket(
-        &mut self,
-        cursor: &mut Cursor<'c>,
-    ) -> (FlatID, DomainType, BracketSpan) {
-        let bracket_span = BracketSpan::from_outer(cursor.span());
-        cursor.go_down_content(kind!("array_type_bracket"), |cursor| {
-            let (expr, is_generative) = self.flatten_subexpr(cursor);
-            (expr, is_generative, bracket_span)
-        })
-    }
-
     fn flatten_array_access_bracket(
         &mut self,
         cursor: &mut Cursor<'c>,
-        output_typ: AbstractRankedType
-    ) -> (WireReferencePathElement, DomainType, BracketSpan) {
+    ) -> (WireReferencePathElement, BracketSpan) {
         let bracket_span = BracketSpan::from_outer(cursor.span());
-        cursor.go_down(kind!("array_access_bracket_expression"), |cursor| {
+        let path_elem = cursor.go_down(kind!("array_access_bracket_expression"), |cursor| {
             if cursor.optional_field(field!("index")) {
-                let (expr, is_generative) = self.flatten_subexpr(cursor);
-                (
-                    WireReferencePathElement::ArrayAccess {
-                        idx: expr,
-                        bracket_span,
-                        output_typ
-                    },
-                    is_generative,
+                let expr = self.flatten_subexpr(cursor);
+
+                WireReferencePathElement::ArrayAccess {
+                    idx: expr,
                     bracket_span,
-                )
+                    input_typ: TyCell::new(),
+                }
             } else {
                 cursor.field(field!("slice"));
                 cursor.go_down(kind!("slice"), |cursor| {
-                    let mut generative = DomainType::Generative;
-                    let idx_a = if cursor.optional_field(field!("index_a")) {
-                        let (idx_a, a_generative) = self.flatten_subexpr(cursor);
-                        generative.combine_with(a_generative);
+                    let from = if cursor.optional_field(field!("index_a")) {
+                        let idx_a = self.flatten_subexpr(cursor);
                         Some(idx_a)
-                    } else {None};
+                    } else {
+                        None
+                    };
                     cursor.field(field!("type"));
-                    let typ: SliceType = SliceType::from_kind_id(cursor.kind());
-                    
-                    let idx_b = if cursor.optional_field(field!("index_b")) {
-                        let (idx_b, b_generative) = self.flatten_subexpr(cursor);
-                        generative.combine_with(b_generative);
+                    let (slice_op_kind, slice_op_span) = cursor.kind_span();
+                    let slice_kind = SliceType::from_kind_id(slice_op_kind);
+
+                    let to = if cursor.optional_field(field!("index_b")) {
+                        let idx_b = self.flatten_subexpr(cursor);
                         Some(idx_b)
                     } else {
                         None
                     };
 
-                    (match typ {
-                        SliceType::PartSelectDown | SliceType::PartSelectUp => {
-                            if idx_a.is_none() {
-                                self.errors.error(bracket_span.inner_span(), "Missing indexed part-select slices start index");
-                            };
-                            if idx_b.is_none() {
-                                self.errors.error(bracket_span.inner_span(), "Missing indexed part-select slice width");
-                            };
-                            match (idx_a, idx_b) {
-                                (Some(idx_a), Some(idx_b)) => match typ {
-                                    SliceType::PartSelectUp => {
-                                        WireReferencePathElement::ArrayPartSelectUp {
-                                            idx_a,
-                                            width: idx_b,
-                                            bracket_span,
-                                            output_typ
-                                        }
-                                    }
-                                    SliceType::PartSelectDown => {
-                                        WireReferencePathElement::ArrayPartSelectDown {
-                                            idx_a,
-                                            width: idx_b,
-                                            bracket_span,
-                                            output_typ
-                                        }
-                                    }
-                                    _ => unreachable!()
-                                }
-                                (_,_) => WireReferencePathElement::Error
+                    match slice_kind {
+                        SliceType::PartSelect(direction) => {
+                            let from = from.unwrap_or_else(|| {
+                                self.errors.error(
+                                    bracket_span.inner_span().empty_span_at_front(),
+                                    "Missing indexed part-select slices start index",
+                                );
+
+                                self.new_error_subexpr(slice_op_span)
+                            });
+                            let width = to.unwrap_or_else(|| {
+                                self.errors.error(
+                                    bracket_span.inner_span().empty_span_at_front(),
+                                    "Missing indexed part-select slices width",
+                                );
+
+                                self.new_error_subexpr(slice_op_span)
+                            });
+                            WireReferencePathElement::ArrayPartSelect {
+                                from,
+                                width,
+                                bracket_span,
+                                input_typ: TyCell::new(),
+                                direction,
                             }
-                            
                         }
                         SliceType::Normal => WireReferencePathElement::ArraySlice {
-                                idx_a,
-                                idx_b,
-                                bracket_span,
-                                output_typ
-                        }
-                    },
-                        generative,
-                        bracket_span,
-                    )
+                            from,
+                            to,
+                            bracket_span,
+                            input_typ: TyCell::new(),
+                        },
+                    }
                 })
             }
-        })
-    }
-
-    fn get_main_interface(
-        &self,
-        submodule_decl: FlatID,
-        span: Span,
-    ) -> Option<(InterfaceID, &Interface)> {
-        let sm = self.instructions[submodule_decl].unwrap_submodule();
-
-        let md = &self.globals[sm.module_ref.id];
-
-        let result = md.get_main_interface();
-
-        if result.is_none() {
-            self.errors.error(span, format!("{} does not have a main interface. You should explicitly specify an interface to access", md.link_info.get_full_name()))
-                .info_obj(md);
-        }
-
-        result
-    }
-
-    /// Produces a new [SubModuleInstance] if a global was passed, or a reference to the existing instance if it's referenced by name
-    fn get_or_alloc_module(&mut self, cursor: &mut Cursor<'c>) -> Option<ModuleInterfaceReference> {
-        let outer_span = cursor.span();
-
-        match self.flatten_partial_wire_reference(cursor) {
-            PartialWireReference::GlobalModuleName(module_ref) => {
-                let documentation = cursor.extract_gathered_comments();
-                let interface_span = module_ref.get_total_span();
-                let submodule_decl =
-                    self.alloc_submodule_instruction(module_ref, None, documentation);
-                Some(ModuleInterfaceReference {
-                    submodule_decl,
-                    submodule_interface: self.get_main_interface(submodule_decl, interface_span)?.0,
-                    name_span: None,
-                    interface_span,
-                })
-            }
-            PartialWireReference::ModuleButNoPort(submodule_decl, name_span) => {
-                Some(ModuleInterfaceReference {
-                    submodule_decl,
-                    submodule_interface: self.get_main_interface(submodule_decl, name_span)?.0,
-                    name_span: Some(name_span),
-                    interface_span: name_span,
-                })
-            }
-            PartialWireReference::ModuleWithInterface {
-                submodule_decl,
-                submodule_name_span,
-                interface,
-                interface_name_span,
-            } => Some(ModuleInterfaceReference {
-                submodule_decl,
-                submodule_interface: interface,
-                name_span: Some(submodule_name_span),
-                interface_span: interface_name_span,
-            }),
-            PartialWireReference::WireReference(wire_ref) => {
-                if !wire_ref.is_error() {
-                    // Error already reported
-                    self.errors.error(
-                        outer_span,
-                        "Function call syntax is only possible on modules or interfaces of modules",
-                    );
-                }
-                None
-            }
-        }
-    }
-
-    fn flatten_subexpr(&mut self, cursor: &mut Cursor<'c>) -> (FlatID, DomainType) {
-        let (source, span, domain) = self.flatten_expr_source(cursor);
->>>>>>> e4a574e5
-
+        });
+        (path_elem, bracket_span)
+    }
+
+    fn flatten_subexpr(&mut self, cursor: &mut Cursor<'c>) -> FlatID {
+        let (source, span) = self.flatten_expr_source(cursor);
         let wire_instance = Expression {
             parent_condition: self.current_parent_condition,
             domain: Cell::new(DomainType::PLACEHOLDER),
@@ -958,6 +843,18 @@
         }
     }
 
+    fn new_error_subexpr(&mut self, root_span: Span) -> FlatID {
+        let wire_ref = self.new_error(root_span);
+
+        self.instructions.alloc(Instruction::Expression(Expression {
+            span: root_span,
+            parent_condition: self.current_parent_condition,
+            source: ExpressionSource::WireRef(wire_ref),
+            domain: Cell::new(DomainType::Generative),
+            output: ExpressionOutput::SubExpression(TyCell::new()),
+        }))
+    }
+
     fn flatten_expr_source(&mut self, cursor: &mut Cursor<'c>) -> (ExpressionSource, Span) {
         let (kind, expr_span) = cursor.kind_span();
 
@@ -996,29 +893,6 @@
                     left,
                     right,
                 }
-            }),
-            kind!("range") => cursor.go_down_no_check(|cursor| {
-                cursor.field(field!("start"));
-                let (start, start_domain) = self.flatten_subexpr(cursor);
-                resulting_domain.combine_with(start_domain);
-                if !resulting_domain.is_generative() {
-                    self.errors.error(
-                        cursor.span(),
-                        "Used non-generative expression in range start",
-                    );
-                    return ExpressionSource::WireRef(self.new_error(cursor.span()));
-                }
-
-                cursor.field(field!("end"));
-                let (end, end_domain) = self.flatten_subexpr(cursor);
-                resulting_domain.combine_with(end_domain);
-                if !resulting_domain.is_generative() {
-                    self.errors
-                        .error(cursor.span(), "Used non-generative expression in range end");
-                    return ExpressionSource::WireRef(self.new_error(cursor.span()));
-                }
-
-                ExpressionSource::Range { start, end }
             }),
             kind!("func_call") => cursor.go_down_no_check(|cursor| {
                 cursor.field(field!("name"));
@@ -1050,51 +924,7 @@
                 });
                 ExpressionSource::ArrayConstruct(list)
             }
-<<<<<<< HEAD
             _other => ExpressionSource::WireRef(self.flatten_wire_reference(cursor)),
-=======
-            _other => {
-                let wr = self.flatten_wire_reference(cursor, expr_span);
-
-                resulting_domain.combine_with(wr.root_typ.domain);
-                for elem in &wr.path {
-                    match elem {
-                        WireReferencePathElement::ArrayAccess { idx, .. } => {
-                            let idx_expr = self.instructions[*idx].unwrap_subexpression();
-                            resulting_domain.combine_with(idx_expr.domain);
-                        }
-                        WireReferencePathElement::ArraySlice { idx_a, idx_b, .. } => {
-                            if let Some(idx_a) = idx_a {
-                                let idx_a_expr = self.instructions[*idx_a].unwrap_subexpression();
-                                resulting_domain.combine_with(idx_a_expr.domain);
-                            }
-                            if let Some(idx_b) = idx_b {
-                                let idx_b_expr = self.instructions[*idx_b].unwrap_subexpression();
-                                resulting_domain.combine_with(idx_b_expr.domain);
-                            }
-                        }
-                        WireReferencePathElement::ArrayPartSelectDown {
-                            idx_a,
-                            width: idx_b,
-                            ..
-                        }
-                        | WireReferencePathElement::ArrayPartSelectUp {
-                            idx_a,
-                            width: idx_b,
-                            ..
-                        } => {
-                            let idx_a_expr = self.instructions[*idx_a].unwrap_subexpression();
-                            resulting_domain.combine_with(idx_a_expr.domain);
-
-                            let idx_b_expr = self.instructions[*idx_b].unwrap_subexpression();
-                            resulting_domain.combine_with(idx_b_expr.domain);
-                        }
-                        WireReferencePathElement::Error => {}
-                    }
-                }
-                ExpressionSource::WireRef(wr)
-            }
->>>>>>> e4a574e5
         };
         (source, expr_span)
     }
@@ -1194,45 +1024,11 @@
                 cursor.field(field!("arr"));
                 let mut wire_ref = self.flatten_wire_reference(cursor);
 
+                // only unpack the subexpr after flattening the idx, so we catch all errors
                 cursor.field(field!("arr_idx"));
-<<<<<<< HEAD
-                let (idx, bracket_span) = self.flatten_array_bracket(cursor);
-=======
-                let arr_idx_span = cursor.span();
-                
-
-                // only unpack the subexpr after flattening the idx, so we catch all errors
-                match &mut flattened_arr_expr {
-                    PartialWireReference::ModuleButNoPort(_, _)
-                    | PartialWireReference::GlobalModuleName(_)
-                    | PartialWireReference::ModuleWithInterface {
-                        submodule_decl: _,
-                        submodule_name_span: _,
-                        interface: _,
-                        interface_name_span: _,
-                    } => {
-                        self.errors.todo(arr_idx_span, "Module Arrays");
-                    }
-                    PartialWireReference::WireReference(wire_ref) => {
-                        let current_typ = wire_ref.get_output_typ();
-                        let output_typ = AbstractRankedType {
-                            inner: current_typ.inner.clone(),
-                            rank: self.type_alloc.type_alloc.rank_substitutor.alloc_unknown()
-                        };
-
-                        let (access, _is_generative, _) = self.flatten_array_access_bracket(cursor, output_typ);
-
-                        wire_ref.path
-                            .push(access);
-                    }
-                }
->>>>>>> e4a574e5
-
-                wire_ref.path.push(WireReferencePathElement::ArrayAccess {
-                    idx,
-                    bracket_span,
-                    input_typ: TyCell::new(),
-                });
+                let (access, _) = self.flatten_array_access_bracket(cursor);
+
+                wire_ref.path.push(access);
 
                 wire_ref
             }),
@@ -1399,7 +1195,7 @@
 
         instr_range
     }
-    /// Returns the range in the [self.instructions] buffer corresponding to the flattened instructions
+    /// Returns the range in the [Self::instructions] buffer corresponding to the flattened instructions
     fn flatten_code_keep_context(&mut self, cursor: &mut Cursor<'c>) -> FlatIDRange {
         let start_of_code = self.instructions.get_next_alloc_id();
 
