--- conflicted
+++ resolved
@@ -510,14 +510,9 @@
             let array_element_type = self.flatten_type(cursor);
 
             cursor.field(field!("arr_idx"));
-<<<<<<< HEAD
-            let (array_size_wire_id, is_generative, bracket_span) =
+            let (array_size_wire_id, domain, bracket_span) =
                 self.flatten_array_bracket_type(cursor);
-            self.must_be_generative(is_generative, "Array Size", span);
-=======
-            let (array_size_wire_id, domain, bracket_span) = self.flatten_array_bracket(cursor);
             self.must_be_generative(domain, "Array Size", span);
->>>>>>> 2fdf2b21
 
             WrittenType::Array(
                 span,
@@ -820,30 +815,21 @@
         cursor: &mut Cursor<'c>,
     ) -> (FlatID, DomainType, BracketSpan) {
         let bracket_span = BracketSpan::from_outer(cursor.span());
-<<<<<<< HEAD
-        cursor.go_down_content(kind!("array_bracket_type"), |cursor| {
-            let (expr, is_generative) = self.flatten_expr(cursor);
-=======
         cursor.go_down_content(kind!("array_bracket_expression"), |cursor| {
             let (expr, is_generative) = self.flatten_subexpr(cursor);
->>>>>>> 2fdf2b21
             (expr, is_generative, bracket_span)
         })
     }
 
-<<<<<<< HEAD
+    // todo: removed from here
     fn flatten_array_bracket(
         &mut self,
-        cursor: &mut Cursor,
-    ) -> (
-        WireReferencePathElement,
-        bool, /*Is generative */
-        BracketSpan,
-    ) {
+        cursor: &mut Cursor<'c>,
+    ) -> (WireReferencePathElement, DomainType, BracketSpan) {
         let bracket_span = BracketSpan::from_outer(cursor.span());
         cursor.go_down(kind!("array_bracket_expression"), |cursor| {
             if cursor.optional_field(field!("index")) {
-                let (expr, is_generative) = self.flatten_expr(cursor);
+                let (expr, is_generative) = self.flatten_subexpr(cursor);
                 (
                     WireReferencePathElement::ArrayAccess {
                         idx: expr,
@@ -856,9 +842,11 @@
                 cursor.field(field!("slice"));
                 cursor.go_down(kind!("slice"), |cursor| {
                     cursor.field(field!("index_a"));
-                    let (expr_a, a_generative) = self.flatten_expr(cursor);
+                    let (expr_a, a_generative) = self.flatten_subexpr(cursor);
                     cursor.field(field!("index_b"));
-                    let (expr_b, b_generative) = self.flatten_expr(cursor);
+                    let (expr_b, b_generative) = self.flatten_subexpr(cursor);
+                    let mut generative = a_generative;
+                    generative.combine_with(b_generative);
 
                     (
                         WireReferencePathElement::ArraySlice {
@@ -866,7 +854,7 @@
                             idx_b: expr_b,
                             bracket_span,
                         },
-                        a_generative && b_generative,
+                        generative,
                         bracket_span,
                     )
                 })
@@ -874,78 +862,76 @@
         })
     }
 
-    fn alloc_error(&mut self, span: Span) -> FlatID {
-        self.instructions.alloc(Instruction::Expression(Expression {
-            typ: self
-                .type_alloc
-                .alloc_unset_type(DomainAllocOption::NonGenerativeUnknown),
-            span,
-            source: ExpressionSource::new_error(),
-        }))
-    }
-
-    /// Returns the ID of the [FuncCallInstruction]
-    fn flatten_func_call(&mut self, cursor: &mut Cursor) -> Option<FlatID> {
-        let whole_func_span = cursor.span();
-        cursor.go_down(kind!("func_call"), |cursor| {
-            cursor.field(field!("name"));
-            let interface_reference = self.get_or_alloc_module(cursor);
-
-            cursor.field(field!("arguments"));
-            let arguments_span = BracketSpan::from_outer(cursor.span());
-            // TODO compiletime functions https://github.com/pc2/sus-compiler/issues/10
-            let mut all_were_compiletime = true;
-            let mut arguments = cursor.collect_list(kind!("parenthesis_expression_list"), |cursor| {
-                let (expr, is_comptime) = self.flatten_expr(cursor);
-                all_were_compiletime &= is_comptime;
-                expr
-            });
-
-            let interface_reference = interface_reference?;
-
-            let (md, interface) = self.get_interface_reference(&interface_reference);
-
-            let func_call_inputs = interface.func_call_inputs;
-            let func_call_outputs = interface.func_call_outputs;
-
-            let arg_count = arguments.len();
-            let expected_arg_count = func_call_inputs.len();
-
-            if arg_count != expected_arg_count {
-                if arg_count > expected_arg_count {
-                    // Too many args, complain about excess args at the end
-                    let excess_args_span = Span::new_overarching(self.instructions[arguments[expected_arg_count]].unwrap_expression().span, self.instructions[*arguments.last().unwrap()].unwrap_expression().span);
-
-                    self.errors
-                        .error(excess_args_span, format!("Excess argument. Function takes {expected_arg_count} args, but {arg_count} were passed."))
-                        .info_obj(&(md, interface));
-                    // Shorten args to still get proper type checking for smaller arg array
-                    arguments.truncate(expected_arg_count);
-                } else {
-                    // Too few args, mention missing argument names
-                    self.errors
-                        .error(arguments_span.close_bracket(), format!("Too few arguments. Function takes {expected_arg_count} args, but {arg_count} were passed."))
-                        .info_obj(&(md, interface));
-
-                    while arguments.len() < expected_arg_count {
-                        arguments.push(self.alloc_error(arguments_span.close_bracket()));
-                    }
-                }
-            }
-
-            Some(self.instructions.alloc(Instruction::FuncCall(FuncCallInstruction{
-                interface_reference,
-                arguments,
-                func_call_inputs,
-                func_call_outputs,
-                arguments_span,
-                whole_func_span
-            })))
-        })
-    }
-
-=======
->>>>>>> 2fdf2b21
+    // fn alloc_error(&mut self, span: Span) -> FlatID {
+    //     self.instructions.alloc(Instruction::Expression(Expression {
+    //         typ: self
+    //             .type_alloc
+    //             .alloc_unset_type(DomainAllocOption::NonGenerativeUnknown),
+    //         span,
+    //         source: ExpressionSource::new_error(),
+    //     }))
+    // }
+
+    // /// Returns the ID of the [FuncCallInstruction]
+    // fn flatten_func_call(&mut self, cursor: &mut Cursor) -> Option<FlatID> {
+    //     let whole_func_span = cursor.span();
+    //     cursor.go_down(kind!("func_call"), |cursor| {
+    //         cursor.field(field!("name"));
+    //         let interface_reference = self.get_or_alloc_module(cursor);
+
+    //         cursor.field(field!("arguments"));
+    //         let arguments_span = BracketSpan::from_outer(cursor.span());
+    //         // TODO compiletime functions https://github.com/pc2/sus-compiler/issues/10
+    //         let mut all_were_compiletime = true;
+    //         let mut arguments = cursor.collect_list(kind!("parenthesis_expression_list"), |cursor| {
+    //             let (expr, is_comptime) = self.flatten_expr(cursor);
+    //             all_were_compiletime &= is_comptime;
+    //             expr
+    //         });
+
+    //         let interface_reference = interface_reference?;
+
+    //         let (md, interface) = self.get_interface_reference(&interface_reference);
+
+    //         let func_call_inputs = interface.func_call_inputs;
+    //         let func_call_outputs = interface.func_call_outputs;
+
+    //         let arg_count = arguments.len();
+    //         let expected_arg_count = func_call_inputs.len();
+
+    //         if arg_count != expected_arg_count {
+    //             if arg_count > expected_arg_count {
+    //                 // Too many args, complain about excess args at the end
+    //                 let excess_args_span = Span::new_overarching(self.instructions[arguments[expected_arg_count]].unwrap_expression().span, self.instructions[*arguments.last().unwrap()].unwrap_expression().span);
+
+    //                 self.errors
+    //                     .error(excess_args_span, format!("Excess argument. Function takes {expected_arg_count} args, but {arg_count} were passed."))
+    //                     .info_obj(&(md, interface));
+    //                 // Shorten args to still get proper type checking for smaller arg array
+    //                 arguments.truncate(expected_arg_count);
+    //             } else {
+    //                 // Too few args, mention missing argument names
+    //                 self.errors
+    //                     .error(arguments_span.close_bracket(), format!("Too few arguments. Function takes {expected_arg_count} args, but {arg_count} were passed."))
+    //                     .info_obj(&(md, interface));
+
+    //                 while arguments.len() < expected_arg_count {
+    //                     arguments.push(self.alloc_error(arguments_span.close_bracket()));
+    //                 }
+    //             }
+    //         }
+
+    //         Some(self.instructions.alloc(Instruction::FuncCall(FuncCallInstruction{
+    //             interface_reference,
+    //             arguments,
+    //             func_call_inputs,
+    //             func_call_outputs,
+    //             arguments_span,
+    //             whole_func_span
+    //         })))
+    //     })
+    // }
+    // todo: removed up to here
     fn get_main_interface(
         &self,
         submodule_decl: FlatID,
@@ -1140,50 +1126,7 @@
                 ExpressionSource::ArrayConstruct(list)
             }
             _other => {
-<<<<<<< HEAD
-                if let Some((wr, _is_generative)) =
-                    self.flatten_wire_reference(cursor).expect_wireref(self)
-                {
-                    let mut is_comptime = match wr.root {
-                        WireReferenceRoot::LocalDecl(uuid, _span) => self.instructions[uuid]
-                            .unwrap_declaration()
-                            .identifier_type
-                            .is_generative(),
-                        WireReferenceRoot::NamedConstant(_) => true,
-                        WireReferenceRoot::SubModulePort(_) => false,
-                    };
-
-                    for elem in &wr.path {
-                        match elem {
-                            WireReferencePathElement::ArrayAccess {
-                                idx,
-                                bracket_span: _,
-                            } => {
-                                is_comptime &= self.instructions[*idx]
-                                    .unwrap_expression()
-                                    .typ
-                                    .domain
-                                    .is_generative()
-                            }
-                            WireReferencePathElement::ArraySlice {
-                                idx_a,
-                                idx_b,
-                                bracket_span: _,
-                            } => {
-                                is_comptime &= self.instructions[*idx_a]
-                                    .unwrap_expression()
-                                    .typ
-                                    .domain
-                                    .is_generative();
-                                is_comptime &= self.instructions[*idx_b]
-                                    .unwrap_expression()
-                                    .typ
-                                    .domain
-                                    .is_generative()
-                            }
-=======
                 let (wr, root_domain) = self.flatten_wire_reference(cursor).extract(self);
-
                 resulting_domain.combine_with(root_domain);
                 for elem in &wr.path {
                     match elem {
@@ -1193,7 +1136,17 @@
                         } => {
                             let idx_expr = self.instructions[*idx].unwrap_subexpression();
                             resulting_domain.combine_with(idx_expr.typ.domain);
->>>>>>> 2fdf2b21
+                        }
+                        WireReferencePathElement::ArraySlice {
+                            idx_a,
+                            idx_b,
+                            bracket_span: _,
+                        } => {
+                            let idx_a_expr = self.instructions[*idx_a].unwrap_subexpression();
+                            resulting_domain.combine_with(idx_a_expr.typ.domain);
+
+                            let idx_b_expr = self.instructions[*idx_b].unwrap_subexpression();
+                            resulting_domain.combine_with(idx_b_expr.typ.domain);
                         }
                     }
                 }
