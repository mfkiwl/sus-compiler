--- conflicted
+++ resolved
@@ -816,6 +816,7 @@
     fn flatten_array_access_bracket(
         &mut self,
         cursor: &mut Cursor<'c>,
+        output_typ: AbstractRankedType
     ) -> (WireReferencePathElement, DomainType, BracketSpan) {
         let bracket_span = BracketSpan::from_outer(cursor.span());
         cursor.go_down(kind!("array_access_bracket_expression"), |cursor| {
@@ -825,6 +826,7 @@
                     WireReferencePathElement::ArrayAccess {
                         idx: expr,
                         bracket_span,
+                        output_typ
                     },
                     is_generative,
                     bracket_span,
@@ -849,12 +851,14 @@
                                 idx_a,
                                 idx_b,
                                 bracket_span,
+                                output_typ
                             },
                             SliceType::PartSelectUp => {
                                 WireReferencePathElement::ArrayPartSelectUp {
                                     idx_a,
                                     width: idx_b,
                                     bracket_span,
+                                    output_typ
                                 }
                             }
                             SliceType::PartSelectDown => {
@@ -862,6 +866,7 @@
                                     idx_a,
                                     width: idx_b,
                                     bracket_span,
+                                    output_typ
                                 }
                             }
                         },
@@ -1050,7 +1055,7 @@
                         cursor.span(),
                         "Used non-generative expression in range start",
                     );
-                    return ExpressionSource::WireRef(WireReference::ERROR);
+                    return ExpressionSource::WireRef(self.new_error(cursor.span()));
                 }
 
                 cursor.field(field!("end"));
@@ -1059,7 +1064,7 @@
                 if !resulting_domain.is_generative() {
                     self.errors
                         .error(cursor.span(), "Used non-generative expression in range end");
-                    return ExpressionSource::WireRef(WireReference::ERROR);
+                    return ExpressionSource::WireRef(self.new_error(cursor.span()));
                 }
 
                 ExpressionSource::Range { start, end }
@@ -1107,40 +1112,31 @@
                 ExpressionSource::ArrayConstruct(list)
             }
             _other => {
-<<<<<<< HEAD
-                let (wr, root_domain) = self.flatten_wire_reference(cursor).extract(self);
-                resulting_domain.combine_with(root_domain);
-=======
                 let wr = self.flatten_wire_reference(cursor, expr_span);
 
                 resulting_domain.combine_with(wr.root_typ.domain);
->>>>>>> 24042935
                 for elem in &wr.path {
                     match elem {
                         WireReferencePathElement::ArrayAccess { idx, .. } => {
                             let idx_expr = self.instructions[*idx].unwrap_subexpression();
                             resulting_domain.combine_with(idx_expr.domain);
                         }
-                        WireReferencePathElement::ArraySlice {
-                            idx_a,
-                            idx_b,
-                            bracket_span: _,
-                        }
+                        WireReferencePathElement::ArraySlice { idx_a, idx_b, .. }
                         | WireReferencePathElement::ArrayPartSelectDown {
                             idx_a,
                             width: idx_b,
-                            bracket_span: _,
+                            ..
                         }
                         | WireReferencePathElement::ArrayPartSelectUp {
                             idx_a,
                             width: idx_b,
-                            bracket_span: _,
+                            ..
                         } => {
                             let idx_a_expr = self.instructions[*idx_a].unwrap_subexpression();
-                            resulting_domain.combine_with(idx_a_expr.typ.domain);
+                            resulting_domain.combine_with(idx_a_expr.domain);
 
                             let idx_b_expr = self.instructions[*idx_b].unwrap_subexpression();
-                            resulting_domain.combine_with(idx_b_expr.typ.domain);
+                            resulting_domain.combine_with(idx_b_expr.domain);
                         }
                     }
                 }
@@ -1278,7 +1274,7 @@
 
                 cursor.field(field!("arr_idx"));
                 let arr_idx_span = cursor.span();
-                let (access, _is_generative, _) = self.flatten_array_access_bracket(cursor);
+                
 
                 // only unpack the subexpr after flattening the idx, so we catch all errors
                 match &mut flattened_arr_expr {
@@ -1298,12 +1294,11 @@
                             inner: current_typ.inner.clone(),
                             rank: self.type_alloc.type_alloc.rank_substitutor.alloc_unknown()
                         };
+
+                        let (access, _is_generative, _) = self.flatten_array_access_bracket(cursor, output_typ);
+
                         wire_ref.path
-<<<<<<< HEAD
                             .push(access);
-=======
-                            .push(WireReferencePathElement::ArrayAccess { idx, bracket_span, output_typ });
->>>>>>> 24042935
                     }
                 }
 
