use crate::alloc::{zip_eq, ArenaAllocator};
use crate::errors::{ErrorInfo, ErrorInfoObject, FileKnowingErrorInfoObject};
use crate::prelude::*;
use crate::typing::abstract_type::{AbstractInnerType, AbstractRankedType};
use crate::typing::template::TemplateArg;
use crate::typing::type_inference::{AbstractTypeSubstitutor, FailedUnification, Substitutor};

use crate::debug::SpanDebugger;
use crate::linker::{FileData, GlobalResolver, GlobalUUID, AFTER_TYPECHECK_CP};

use crate::typing::written_type::WrittenType;
use crate::typing::{
    abstract_type::{DomainType, FullTypeUnifier, BOOL_TYPE, INT_TYPE},
    template::TemplateKind,
};

use super::*;

pub fn typecheck_all_modules(linker: &mut Linker) {
    let module_uuids: Vec<ModuleUUID> = linker.modules.iter().map(|(id, _md)| id).collect();
    for module_uuid in module_uuids {
        let working_on_mut = &mut linker.modules[module_uuid];
        let errs_globals = working_on_mut.link_info.take_errors_globals();
        let type_alloc = *working_on_mut.link_info.type_variable_alloc.take().unwrap();

        let working_on: &Module = &linker.modules[module_uuid];
        let globals = GlobalResolver::new(linker, &working_on.link_info, errs_globals);

        println!("Typechecking {}", &working_on.link_info.name);
        let _panic_guard = SpanDebugger::new(
            "Typechecking",
            &working_on.link_info.name,
            &linker.files[working_on.link_info.file],
        );

        let mut context = TypeCheckingContext {
            globals: &globals,
            errors: &globals.errors,
            type_checker: FullTypeUnifier::new(
                &working_on.link_info.template_parameters,
                type_alloc,
            ),
            runtime_condition_stack: Vec::new(),
            working_on: &working_on.link_info,
        };

        context.typecheck();

        let type_checker = context.type_checker;
        let errs_and_globals = globals.decommission(&linker.files);

        // Grab another mutable copy of md so it doesn't force a borrow conflict
        let working_on_mut = &mut linker.modules[module_uuid];
        let finalize_ctx = FinalizationContext {
            linker_types: &linker.types,
            errors: &errs_and_globals.0,
            type_checker,
        };
        finalize_ctx.apply_types(working_on_mut);

        working_on_mut
            .link_info
            .reabsorb_errors_globals(errs_and_globals, AFTER_TYPECHECK_CP);

        // Also create the inference info now.
        working_on_mut.latency_inference_info = PortLatencyInferenceInfo::make(
            &working_on_mut.ports,
            &working_on_mut.link_info.instructions,
            working_on_mut.link_info.template_parameters.len(),
        );

        if crate::debug::is_enabled("print-flattened") {
            working_on_mut.print_flattened_module(&linker.files[working_on_mut.link_info.file]);
        }
    }
}

struct ConditionStackElem {
    ends_at: FlatID,
    span: Span,
    domain: DomainType,
}

struct RemoteSubModule<'l> {
    submodule: &'l SubModuleInstance,
    md: &'l Module,
}
impl<'l> RemoteSubModule<'l> {
    fn get_port(&self, port_id: PortID) -> RemoteDeclaration<'l> {
        RemoteDeclaration {
            submodule: self.submodule,
            remote_decl: self.md.get_port_decl(port_id),
            file: self.md.link_info.file,
        }
    }
    fn get_interface_reference(&self, interface_id: InterfaceID) -> RemoteInterface<'l> {
        let interface = &self.md.interfaces[interface_id];
        RemoteInterface {
            submodule: self.submodule,
            md: self.md,
            interface,
        }
    }
}
struct RemoteInterface<'l> {
    submodule: &'l SubModuleInstance,
    md: &'l Module,
    interface: &'l Interface,
}
impl<'l> RemoteInterface<'l> {
    fn get_port(&self, port_id: PortID) -> RemoteDeclaration<'l> {
        RemoteDeclaration {
            submodule: self.submodule,
            remote_decl: self.md.get_port_decl(port_id),
            file: self.md.link_info.file,
        }
    }
}
/// For interfaces of this module
impl FileKnowingErrorInfoObject for RemoteInterface<'_> {
    fn make_global_info(&self, _files: &ArenaAllocator<FileData, FileUUIDMarker>) -> ErrorInfo {
        ErrorInfo {
            position: self.interface.name_span,
            file: self.md.link_info.file,
            info: format!("Interface '{}' defined here", &self.interface.name),
        }
    }
}

struct RemoteDeclaration<'l> {
    submodule: &'l SubModuleInstance,
    remote_decl: &'l Declaration,
    file: FileUUID,
}
impl<'l> RemoteDeclaration<'l> {
    fn get_local_type(&self, type_checker: &mut AbstractTypeSubstitutor) -> FullType {
        let port_local_domain =
            self.submodule.local_interface_domains[self.remote_decl.typ.domain.unwrap_physical()];
        let typ = type_checker.written_to_abstract_type_substitute_templates(
            &self.remote_decl.typ_expr,
            &self.submodule.module_ref.template_args,
        );
        FullType {
            typ,
            domain: port_local_domain,
        }
    }
    fn make_info(&self) -> ErrorInfo {
        self.remote_decl.make_info(self.file).unwrap()
    }
    fn is_input(&self) -> bool {
        self.remote_decl.decl_kind.is_io_port().unwrap()
    }
}
impl FileKnowingErrorInfoObject for RemoteDeclaration<'_> {
    fn make_global_info(&self, _files: &ArenaAllocator<FileData, FileUUIDMarker>) -> ErrorInfo {
        self.make_info()
    }
}

struct TypeCheckingContext<'l, 'errs> {
    globals: &'l GlobalResolver<'l>,
    errors: &'errs ErrorCollector<'l>,
    working_on: &'l LinkInfo,
    type_checker: FullTypeUnifier,
    runtime_condition_stack: Vec<ConditionStackElem>,
}

impl<'l> TypeCheckingContext<'l, '_> {
    fn get_submodule(&self, submodule_instr: FlatID) -> RemoteSubModule<'l> {
        let submodule = self.working_on.instructions[submodule_instr].unwrap_submodule();
        RemoteSubModule {
            submodule,
            md: &self.globals[submodule.module_ref.id],
        }
    }

    /// Wire references are used in two contexts:
    /// - Reading from a wire
    /// - Writing to a wire
    ///
    /// The AbstractTypes just get unified
    ///
    /// But the domains behave differently.
    /// - Reading:
    ///     The domains combine to form the lowest common denominator.
    ///     If all are generative this becomes generative
    ///     At least one non-generative domain makes the whole thing non-generative
    ///     It should be supplied with a generative output_typ domain when generative, and an unknown domain variable otherwise
    /// - Writing:
    ///     The output_typ domain should be generative when wire_ref.root is generative, or a generative value is required such as with "initial"
    ///     When wire_ref.root is not generative, it should be an unknown domain variable
    fn typecheck_wire_reference(
        &mut self,
        wire_ref: &WireReference,
        whole_span: Span,
        result_domain: DomainType,
    ) {
        match &wire_ref.root {
            WireReferenceRoot::LocalDecl(_uuid) => {
                // When the decl was flattened, we set wire_ref.root_typ to decl.typ
            }
            WireReferenceRoot::NamedConstant(cst) => {
                self.typecheck_template_global(cst);

                let linker_cst = &self.globals[cst.id];
                let decl =
                    linker_cst.link_info.instructions[linker_cst.output_decl].unwrap_declaration();
                let typ = self
                    .type_checker
                    .abstract_type_substitutor
                    .written_to_abstract_type_substitute_templates(
                        &decl.typ_expr,
                        &cst.template_args,
                    );
                self.type_checker
                    .abstract_type_substitutor
                    .unify_must_succeed(&wire_ref.root_typ.typ, &typ);

                assert!(wire_ref.root_typ.domain.is_generative());
            }
            WireReferenceRoot::SubModulePort(port) => {
                let submod_port = self.get_submodule(port.submodule_decl).get_port(port.port);
                if submod_port.remote_decl.typ.domain.is_generative() {
                    self.errors
                        .error(
                            wire_ref.root_span,
                            "Invalid Submodule port: It is marked as generative!",
                        )
                        .info_obj(&submod_port);
                }
                let submod_port_typ =
                    submod_port.get_local_type(&mut self.type_checker.abstract_type_substitutor);
                self.type_checker
                    .unify_must_succeed(&wire_ref.root_typ, &submod_port_typ);
            }
            WireReferenceRoot::Error => {}
        }

        self.join_with_condition(&result_domain, whole_span);
        self.type_checker.unify_domains(
            &wire_ref.root_typ.domain,
            &result_domain,
            whole_span,
            "wire reference root with root type",
        );

        let mut current_type_in_progress = &wire_ref.root_typ.typ;
        for p in &wire_ref.path {
            match p {
                WireReferencePathElement::ArrayAccess {
                    idx,
                    bracket_span,
                    output_typ,
                } => {
                    let idx_expr = self.working_on.instructions[*idx].unwrap_subexpression();

                    let arr_span = bracket_span.outer_span();
                    self.type_checker
                        .abstract_type_substitutor
                        .unify_report_error(
                            idx_expr.typ,
                            &INT_TYPE.scalar(),
                            idx_expr.span,
                            "array index",
                        );

                    self.type_checker
                        .abstract_type_substitutor
                        .unify_report_error(
                            current_type_in_progress,
                            &output_typ.clone().rank_up(),
                            arr_span,
                            "array access",
                        );

                    self.type_checker.unify_domains(
                        &idx_expr.domain,
                        &result_domain,
                        idx_expr.span,
                        "array access index",
                    );
                    current_type_in_progress = output_typ;
                }
                WireReferencePathElement::ArraySlice {
                    idx_a,
                    idx_b,
                    bracket_span,
                }
                | WireReferencePathElement::ArrayPartSelectDown {
                    idx_a,
                    width: idx_b,
                    bracket_span,
                }
                | WireReferencePathElement::ArrayPartSelectUp {
                    idx_a,
                    width: idx_b,
                    bracket_span,
                } => {
                    let idx_expr_a = self.working_on.instructions[*idx_a].unwrap_subexpression();
                    let idx_expr_b = self.working_on.instructions[*idx_b].unwrap_subexpression();

                    let new_resulting_variable =
                        self.type_checker.abstract_type_substitutor.alloc_unknown();
                    let arr_span = bracket_span.outer_span();

                    self.type_checker
                        .abstract_type_substitutor
                        .unify_report_error(
                            &idx_expr_a.typ.typ,
                            &INT_TYPE.scalar(),
                            idx_expr_a.span,
                            "array slice start index",
                        );

                    self.type_checker
                        .abstract_type_substitutor
                        .unify_report_error(
                            &idx_expr_b.typ.typ,
                            &INT_TYPE.scalar(),
                            idx_expr_b.span,
                            "array slice end index",
                        );

                    self.type_checker
                        .abstract_type_substitutor
                        .unify_report_error(
                            &current_type_in_progress,
                            &new_resulting_variable,
                            arr_span,
                            "array slice",
                        );

                    self.type_checker.unify_domains(
                        &idx_expr_a.typ.domain,
                        &output_typ.domain,
                        idx_expr_a.span,
                        "array slice start index",
                    );
                    self.type_checker.unify_domains(
                        &idx_expr_b.typ.domain,
                        &output_typ.domain,
                        idx_expr_b.span,
                        "array slice end index",
                    );
                    current_type_in_progress = new_resulting_variable;
                }
            }
        }
    }

    fn control_flow_visit_instruction(&mut self, inst_id: FlatID) {
        while let Some(parent_block) = self.runtime_condition_stack.last() {
            if parent_block.ends_at != inst_id {
                break;
            }
            self.runtime_condition_stack.pop().unwrap();
        }
        match &self.working_on.instructions[inst_id] {
            Instruction::SubModule(sm) => {
                self.typecheck_template_global(&sm.module_ref);
            }
            Instruction::Declaration(decl) => {
                // For both runtime, and compiletime declarations.
                decl.declaration_runtime_depth
                    .set(self.runtime_condition_stack.len())
                    .unwrap();
            }
            Instruction::Expression(Expression {
                output: ExpressionOutput::SubExpression(_),
                ..
            }) => {}
            Instruction::Expression(Expression {
                output: ExpressionOutput::MultiWrite(writes),
                ..
            }) => {
                for wr in writes {
                    match &wr.to.root {
                        WireReferenceRoot::LocalDecl(decl_id) => {
                            let decl = self.working_on.instructions[*decl_id].unwrap_declaration();
                            if decl.read_only {
                                self.errors
                                    .error(wr.to_span, format!("'{}' is read-only", decl.name))
                                    .info_obj_same_file(decl);
                            }

                            match wr.write_modifiers {
                                WriteModifiers::Connection { .. } => {
                                    if decl.identifier_type.is_generative() {
                                        // Check that this generative declaration isn't used in a non-compiletime if
                                        if let Some(root_flat) = wr.to.root.get_root_flat() {
                                            let to_decl = self.working_on.instructions[root_flat]
                                                .unwrap_declaration();

                                            let found_decl_depth =
                                                *to_decl.declaration_runtime_depth.get().unwrap();
                                            if self.runtime_condition_stack.len() > found_decl_depth
                                            {
                                                let err_ref = self.errors.error(wr.to_span, "Cannot write to generative variables in runtime conditional block");
                                                err_ref.info_obj_same_file(decl);
                                                for elem in &self.runtime_condition_stack
                                                    [found_decl_depth..]
                                                {
                                                    err_ref.info_same_file(
                                                        elem.span,
                                                        "Runtime condition here",
                                                    );
                                                }
                                            }
                                        }
                                    }
                                }
                                WriteModifiers::Initial { initial_kw_span } => {
                                    if decl.identifier_type != IdentifierType::State {
                                        self.errors
                                            .error(
                                                initial_kw_span,
                                                "Initial values can only be given to state registers",
                                            )
                                            .info_obj_same_file(decl);
                                    }
                                }
                            }
                        }
                        WireReferenceRoot::NamedConstant(cst) => {
                            self.errors
                                .error(cst.name_span, "Cannot assign to a global");
                        }
                        WireReferenceRoot::SubModulePort(port) => {
                            let module_port_decl =
                                self.get_submodule(port.submodule_decl).get_port(port.port);

                            if !module_port_decl.is_input() {
                                self.errors
                                    .error(wr.to_span, "Cannot assign to a submodule output port")
                                    .info_obj(&module_port_decl);
                            }
                        }
                        WireReferenceRoot::Error => {}
                    }
                }
            }
            Instruction::IfStatement(if_stmt) => {
                let condition_expr =
                    self.working_on.instructions[if_stmt.condition].unwrap_subexpression();
                if !if_stmt.is_generative {
                    self.runtime_condition_stack.push(ConditionStackElem {
                        ends_at: if_stmt.else_block.1,
                        span: condition_expr.span,
                        domain: condition_expr.domain,
                    });
                }
            }
            Instruction::ForStatement(_) => {}
        }
    }

    fn typecheck_template_global<ID: Copy + Into<GlobalUUID>>(
        &mut self,
        global_ref: &GlobalReference<ID>,
    ) {
        let global_obj: GlobalUUID = global_ref.id.into();
        let target_link_info = self.globals.get_link_info(global_obj);

        for (_parameter_id, arg, parameter) in zip_eq(
            &global_ref.template_args,
            &target_link_info.template_parameters,
        ) {
            match arg.and_by_ref(&parameter.kind) {
                TemplateKind::Type(_) => {} // Do nothing, nothing to unify with. Maybe in the future traits?
                TemplateKind::Value((arg, parameter)) => {
                    let decl = target_link_info.instructions[parameter.declaration_instruction]
                        .unwrap_declaration();

                    let param_required_typ = self
                        .type_checker
                        .abstract_type_substitutor
                        .written_to_abstract_type_substitute_templates(
                            &decl.typ_expr,
                            &global_ref.template_args, // Yes that's right. We already must substitute the templates for type variables here
                        );

                    match arg {
                        TemplateArg::Provided {
                            value_span,
                            abs_typ,
                            ..
                        } => {
                            self.type_checker
                                .abstract_type_substitutor
                                .unify_report_error(
                                    abs_typ,
                                    &param_required_typ,
                                    *value_span,
                                    "template value parameter",
                                );
                        }
                        TemplateArg::NotProvided { abs_typ } => {
                            self.type_checker
                                .abstract_type_substitutor
                                .unify_must_succeed(abs_typ, &param_required_typ);
                        }
                    }
                }
            }
        }
    }

    /// Critically, this is different from [TypeUnifier::unify_with_written_type].
    /// That one unifies a given typ with the written type, without checking the written type.
    ///
    /// This function checks the written type itself.
    fn typecheck_written_type(&mut self, wr_typ: &WrittenType) {
        match wr_typ {
            WrittenType::Error(_) => {}
            WrittenType::TemplateVariable(_, _) => {}
            WrittenType::Named(global_ref) => {
                self.typecheck_template_global(global_ref);
            }
            WrittenType::Array(_, arr_box) => {
                let (content_typ, arr_idx, _bracket_span) = arr_box.deref();

                self.typecheck_written_type(content_typ);

                let idx_expr = self.working_on.instructions[*arr_idx].unwrap_subexpression();
                self.type_checker.unify_write_to_abstract(
                    idx_expr.typ,
                    &INT_TYPE.scalar(),
                    idx_expr.span,
                    "array size",
                );
            }
        }
    }

    /// TODO: writes to declarations that are in same scope need not be checked as such.
    ///
    /// This allows to work with temporaries of a different domain within an if statement
    ///
    /// Which could allow for a little more encapsulation in certain circumstances
    ///
    /// Also, this meshes with the thing where we only add condition wires to writes that go
    /// outside of a condition block
    fn join_with_condition(&mut self, ref_domain: &DomainType, span: Span) {
        if let Some(condition_domain) = self.get_current_condition_domain() {
            self.type_checker.unify_domains(
                ref_domain,
                &condition_domain.0,
                span,
                "condition join",
            );
        }
    }

    fn typecheck_visit_latency_specifier(&mut self, lat_spec: Option<FlatID>) {
        if let Some(latency_spec) = lat_spec {
            let latency_specifier_expr =
                self.working_on.instructions[latency_spec].unwrap_subexpression();
            self.type_checker.unify_write_to_abstract(
                latency_specifier_expr.typ,
                &INT_TYPE.scalar(),
                latency_specifier_expr.span,
                "latency specifier",
            );
        }
    }

    fn report_errors_for_bad_function_call(
        &self,
        func_call: &FuncCall,
        interface: &RemoteInterface<'l>,
        whole_func_span: Span,
        mut to_spans_iter: impl ExactSizeIterator<Item = Span>,
    ) {
        let arg_count = func_call.arguments.len();
        let expected_arg_count = interface.interface.func_call_inputs.len();

        if arg_count != expected_arg_count {
            if arg_count > expected_arg_count {
                // Too many args, complain about excess args at the end
                let excess_args_span = Span::new_overarching(
                    self.working_on.instructions[func_call.arguments[expected_arg_count]]
                        .unwrap_expression()
                        .span,
                    self.working_on.instructions[*func_call.arguments.last().unwrap()]
                        .unwrap_expression()
                        .span,
                );

                self.errors
                    .error(excess_args_span, format!("Excess argument. Function takes {expected_arg_count} args, but {arg_count} were passed."))
                    .info_obj(interface);
            } else {
                // Too few args, mention missing argument names
                self.errors
                    .error(func_call.arguments_span.close_bracket(), format!("Too few arguments. Function takes {expected_arg_count} args, but {arg_count} were passed."))
                    .info_obj(interface);
            }
        }

        let num_func_outputs = interface.interface.func_call_outputs.len();
        let num_targets = to_spans_iter.size_hint().0;
        if num_targets != num_func_outputs {
            if num_targets > num_func_outputs {
                let start_span: Span = to_spans_iter.nth(num_func_outputs).unwrap();
                let mut end_span = start_span;
                if let Some(end) = to_spans_iter.last() {
                    end_span = end;
                }

                let excess_results_span = Span::new_overarching(start_span, end_span);
                self.errors
                    .error(excess_results_span, format!("Excess output targets. Function returns {num_func_outputs} results, but {num_targets} targets were given."))
                    .info_obj(interface);
            } else {
                self.errors
                    .error(whole_func_span, format!("Too few output targets. Function returns {num_func_outputs} results, but {num_targets} targets were given."))
                    .info_obj(interface);
            }
        }
    }

    fn typecheck_func_call(&mut self, func_call: &FuncCall) -> RemoteInterface<'l> {
        let interface = self
            .get_submodule(func_call.interface_reference.submodule_decl)
            .get_interface_reference(func_call.interface_reference.submodule_interface);

        for (port, arg) in
            std::iter::zip(interface.interface.func_call_inputs, &func_call.arguments)
        {
            let port_decl = interface.get_port(port);
            let port_type =
                port_decl.get_local_type(&mut self.type_checker.abstract_type_substitutor);

            // Typecheck the value with target type
            let from = self.working_on.instructions[*arg].unwrap_subexpression();

            self.join_with_condition(&port_type.domain, from.span);
            self.type_checker
                .unify_write_to(from.typ, &from.domain, &port_type, from.span, || {
                    ("function argument".to_string(), vec![port_decl.make_info()])
                });
        }

        interface
    }

    fn typecheck_single_output_expr(&mut self, expr: SingleOutputExpression) {
        match expr.source {
            ExpressionSource::WireRef(wire_ref) => {
                self.typecheck_wire_reference(wire_ref, expr.span, expr.domain);

                self.type_checker
                    .abstract_type_substitutor
                    .unify_report_error(
                        expr.typ,
                        wire_ref.get_output_typ(),
                        expr.span,
                        "reading from wire reference",
                    );
            }
            ExpressionSource::UnaryOp { op, rank, right } => {
                let right_expr = self.working_on.instructions[*right].unwrap_subexpression();
                self.type_checker.typecheck_unary_operator_abstr(
                    *op,
                    rank,
                    right_expr.typ,
                    right_expr.span,
                    expr.typ,
                );
                self.type_checker.unify_domains(
                    &right_expr.domain,
                    &expr.domain,
                    right_expr.span,
                    "unary op",
                );
            }
            ExpressionSource::BinaryOp {
                op,
                rank,
                left,
                right,
            } => {
                let left_expr = self.working_on.instructions[*left].unwrap_subexpression();
                let right_expr = self.working_on.instructions[*right].unwrap_subexpression();
                {
                    self.type_checker.typecheck_binary_operator_abstr(
                        *op,
                        rank,
                        left_expr.typ,
                        right_expr.typ,
                        left_expr.span,
                        right_expr.span,
                        expr.typ,
                    );
                    self.type_checker.unify_domains(
                        &left_expr.domain,
                        &expr.domain,
                        left_expr.span,
                        "binop left",
                    );
                    self.type_checker.unify_domains(
                        &right_expr.domain,
                        &expr.domain,
                        right_expr.span,
                        "binop right",
                    );
                }
            }
            ExpressionSource::Range { start, end } => {
                let start_expr = self.working_on.instructions[*start].unwrap_subexpression();
                let end_expr = self.working_on.instructions[*end].unwrap_subexpression();

                self.type_checker
                    .abstract_type_substitutor
                    .unify_report_error(
                        &start_expr.typ.typ,
                        &INT_TYPE.scalar(),
                        start_expr.span,
                        "range start",
                    );
                self.type_checker.unify_domains(
                    &start_expr.typ.domain,
                    &expr.typ.domain,
                    start_expr.span,
                    "range start",
                );

                self.type_checker
                    .abstract_type_substitutor
                    .unify_report_error(
                        &end_expr.typ.typ,
                        &INT_TYPE.scalar(),
                        end_expr.span,
                        "range end",
                    );
                self.type_checker.unify_domains(
                    &end_expr.typ.domain,
                    &expr.typ.domain,
                    end_expr.span,
                    "range end",
                );

                self.type_checker
                    .abstract_type_substitutor
                    .unify_report_error(
                        &expr.typ.typ,
                        &INT_TYPE.scalar().rank_up(),
                        Span::new_overarching(start_expr.span, end_expr.span),
                        "range",
                    );
            }
            ExpressionSource::FuncCall(func_call) => {
                let interface = self.typecheck_func_call(func_call);

                self.report_errors_for_bad_function_call(
                    func_call,
                    &interface,
                    expr.span,
                    std::iter::once(expr.span),
                );

                if let Some(first_output) = interface.interface.func_call_outputs.first() {
                    let port_decl = interface.get_port(first_output);
                    let port_type =
                        port_decl.get_local_type(&mut self.type_checker.abstract_type_substitutor);

                    self.type_checker.unify_write_to(
                        expr.typ,
                        &expr.domain,
                        &port_type,
                        expr.span,
                        "function call as expression",
                    );
                }
            }
            ExpressionSource::Constant(value) => {
                let var_typ = AbstractRankedType {
                    inner: AbstractInnerType::Named(value.get_type_id()),
                    rank: PeanoType::Zero,
                };
                self.type_checker
                    .unify_write_to_abstract(expr.typ, &var_typ, expr.span, "Constant");
            }
            ExpressionSource::ArrayConstruct(arr) => {
                for elem_id in arr {
                    let elem_expr = self.working_on.instructions[*elem_id].unwrap_subexpression();

                    self.type_checker
                        .abstract_type_substitutor
                        .unify_report_error(
                            expr.typ,
                            &elem_expr.typ.clone().rank_up(),
                            elem_expr.span,
                            "array access",
                        );
                    self.type_checker.unify_domains(
                        &elem_expr.domain,
                        &expr.domain,
                        elem_expr.span,
                        "Array construction",
                    );
                }
            }
        };
    }
    fn typecheck_multi_output_expr(&mut self, expr: &Expression, multi_write: &[WriteTo]) {
        for wr in multi_write {
            self.typecheck_wire_reference(&wr.to, wr.to_span, expr.domain);
        }
        match &expr.source {
            ExpressionSource::FuncCall(func_call) => {
                let interface = self.typecheck_func_call(func_call);

                self.report_errors_for_bad_function_call(
                    func_call,
                    &interface,
                    expr.span,
                    multi_write.iter().map(|v| v.to_span),
                );

                for (port, to) in std::iter::zip(interface.interface.func_call_outputs, multi_write)
                {
                    let port_decl = interface.get_port(port);
                    let port_type =
                        port_decl.get_local_type(&mut self.type_checker.abstract_type_substitutor);

                    self.type_checker.unify_write_to(
                        to.to.get_output_typ(),
                        &expr.domain,
                        &port_type,
                        to.to_span,
                        || ("function output".to_string(), vec![port_decl.make_info()]),
                    );
                }
            }
            ExpressionSource::WireRef(..)
            | ExpressionSource::UnaryOp { .. }
            | ExpressionSource::BinaryOp { .. }
            | ExpressionSource::ArrayConstruct(..)
<<<<<<< HEAD
            | ExpressionSource::Constant(..)
            | ExpressionSource::Range { .. } => {
                if let Some(single_write) = multi_write.first() {
=======
            | ExpressionSource::Constant(..) => {
                if let Some(first_write) = multi_write.first() {
>>>>>>> 24042935
                    self.typecheck_single_output_expr(SingleOutputExpression {
                        typ: first_write.to.get_output_typ(),
                        domain: expr.domain,
                        span: expr.span,
                        source: &expr.source,
                    });
                } else {
                    let sentinel = self.type_checker.abstract_type_substitutor.alloc_unknown();

                    self.typecheck_single_output_expr(SingleOutputExpression {
                        typ: &sentinel,
                        domain: expr.domain,
                        span: expr.span,
                        source: &expr.source,
                    });
                }

                // Don't output errors for 0 outputs. See no errors on zero outputs (#79)
                if multi_write.len() > 1 {
                    self.errors.error(
                        expr.span,
                        format!(
                            "Non-function assignments must output exactly 1 output instead of {}",
                            multi_write.len()
                        ),
                    );
                }
            }
        }
    }

    fn typecheck_visit_instruction(&mut self, instr_id: FlatID) {
        match &self.working_on.instructions[instr_id] {
            Instruction::SubModule(sm) => {
                self.typecheck_template_global(&sm.module_ref);
            }
            Instruction::Declaration(decl) => {
                self.typecheck_visit_latency_specifier(decl.latency_specifier);

                self.typecheck_written_type(&decl.typ_expr);
            }
            Instruction::IfStatement(stm) => {
                let condition_expr =
                    &self.working_on.instructions[stm.condition].unwrap_subexpression();
                self.type_checker.unify_write_to_abstract(
                    condition_expr.typ,
                    &BOOL_TYPE.scalar(),
                    condition_expr.span,
                    "if statement condition",
                );
            }
            Instruction::ForStatement(stm) => {
                let loop_var = self.working_on.instructions[stm.loop_var_decl].unwrap_declaration();
                let start = self.working_on.instructions[stm.start].unwrap_subexpression();
                let end = self.working_on.instructions[stm.end].unwrap_subexpression();

                self.type_checker.unify_write_to_abstract(
                    start.typ,
                    &loop_var.typ.typ,
                    start.span,
                    "for loop start",
                );
                self.type_checker.unify_write_to_abstract(
                    end.typ,
                    &loop_var.typ.typ,
                    end.span,
                    "for loop end",
                );
            }
            Instruction::Expression(expr) => match &expr.output {
                ExpressionOutput::SubExpression(typ) => {
                    self.typecheck_single_output_expr(SingleOutputExpression {
                        typ,
                        domain: expr.domain,
                        span: expr.span,
                        source: &expr.source,
                    });
                }
                ExpressionOutput::MultiWrite(write_tos) => {
                    self.typecheck_multi_output_expr(expr, write_tos);
                }
            },
        }
    }

    fn get_current_condition_domain(&self) -> Option<(DomainType, Span)> {
        let last = self.runtime_condition_stack.last()?;
        Some((last.domain, last.span))
    }

    /// Should be followed up by a [apply_types] call to actually apply all the checked types.
    fn typecheck(&mut self) {
        for elem_id in self.working_on.instructions.id_range() {
            self.control_flow_visit_instruction(elem_id);
            self.typecheck_visit_instruction(elem_id);
        }
    }
}

// ====== Free functions for actually applying the result of type checking ======

struct FinalizationContext<'l, 'errs> {
    linker_types: &'l ArenaAllocator<StructType, TypeUUIDMarker>,
    errors: &'errs ErrorCollector<'l>,
    type_checker: FullTypeUnifier,
}

impl FinalizationContext<'_, '_> {
    pub fn apply_types(mut self, working_on: &mut Module) {
        // Set the remaining domain variables that aren't associated with a module port.
        // We just find domain IDs that haven't been
        let mut leftover_domain_alloc =
            UUIDAllocator::new_start_from(working_on.domains.get_next_alloc_id());
        for (_, d) in self.type_checker.domain_substitutor.iter() {
            if d.get().is_none() {
                assert!(d
                    .set(DomainType::Physical(leftover_domain_alloc.alloc()))
                    .is_ok());
            }
        }

        // Post type application. Solidify types and flag any remaining AbstractType::Unknown
        for (_id, inst) in working_on.link_info.instructions.iter_mut() {
            match inst {
                Instruction::Expression(expr) => {
                    self.finalize_domain_type(&mut expr.domain);
                    match &mut expr.output {
                        ExpressionOutput::SubExpression(expr_typ) => {
                            self.finalize_abstract_type(expr_typ, expr.span);
                        }
                        ExpressionOutput::MultiWrite(write_tos) => {
                            for wr in write_tos {
                                self.finalize_wire_ref(&mut wr.to);
                            }
                        }
                    }
                    match &mut expr.source {
                        ExpressionSource::WireRef(wr) => {
                            self.finalize_wire_ref(wr);
                        }
                        ExpressionSource::UnaryOp { rank, .. }
                        | ExpressionSource::BinaryOp { rank, .. } => {
                            let _ = rank.fully_substitute(
                                &self.type_checker.abstract_type_substitutor.rank_substitutor,
                            ); // No need to report incomplete peano error, as one of the ports would have reported it
                        }
                        _ => {}
                    }
                }
                Instruction::Declaration(decl) => self.finalize_type(&mut decl.typ, decl.name_span),
                // TODO Submodule domains may not be crossed either?
                Instruction::SubModule(sm) => {
                    for (_domain_id_in_submodule, domain_assigned_to_it_here) in
                        &mut sm.local_interface_domains
                    {
                        self.finalize_domain_type(domain_assigned_to_it_here);
                    }
                    self.finalize_global_ref(&mut sm.module_ref);
                }
                _other => {}
            }
        }

        // Print all errors
        for FailedUnification {
            mut found,
            mut expected,
            span,
            context,
            infos,
        } in self.type_checker.abstract_type_substitutor.extract_errors()
        {
            // Not being able to fully substitute is not an issue. We just display partial types
            let _ = found.fully_substitute(&self.type_checker.abstract_type_substitutor);
            let _ = expected.fully_substitute(&self.type_checker.abstract_type_substitutor);

            let expected_name = expected
                .display(self.linker_types, &self.type_checker.template_type_names)
                .to_string();
            let found_name = found
                .display(self.linker_types, &self.type_checker.template_type_names)
                .to_string();
            self.errors
            .error(span, format!("Typing Error: {context} expects a {expected_name} but was given a {found_name}"))
            .add_info_list(infos);

            assert_ne!(found, expected);

            /*assert!(
                expected_name != found_name,
                "{expected_name} != {found_name}"
            );*/
        }
        for FailedUnification {
            mut found,
            mut expected,
            span,
            context,
            infos,
        } in self.type_checker.domain_substitutor.extract_errors()
        {
            let _ = found.fully_substitute(&self.type_checker.domain_substitutor);
            let _ = expected.fully_substitute(&self.type_checker.domain_substitutor);

            let expected_name = format!("{expected:?}");
            let found_name = format!("{found:?}");
            self.errors
            .error(span, format!("Domain error: Attempting to combine domains {found_name} and {expected_name} in {context}"))
            .add_info_list(infos);

            assert_ne!(found, expected);

            /*assert!(
                expected_name != found_name,
                "{expected_name} != {found_name}"
            );*/
        }
    }

    pub fn finalize_abstract_type(&self, typ: &mut AbstractRankedType, span: Span) {
        if !typ.fully_substitute(&self.type_checker.abstract_type_substitutor) {
            self.errors.error(
                span,
                format!(
                    "Could not fully figure out the type of this object. {}",
                    typ.display(self.linker_types, &self.type_checker.template_type_names)
                ),
            );

            if crate::debug::is_enabled("TEST") {
                println!("COULD_NOT_FULLY_FIGURE_OUT")
            }
        }
    }

    pub fn finalize_domain_type(&self, typ_domain: &mut DomainType) {
        assert!(typ_domain.fully_substitute(&self.type_checker.domain_substitutor));
    }

    pub fn finalize_type(&self, typ: &mut FullType, span: Span) {
        self.finalize_domain_type(&mut typ.domain);
        self.finalize_abstract_type(&mut typ.typ, span);
    }

    pub fn finalize_global_ref<ID>(&self, global_ref: &mut GlobalReference<ID>) {
        let global_ref_span = global_ref.get_total_span();
        for (_template_id, arg) in &mut global_ref.template_args {
            let template_typ = match arg {
                TemplateKind::Type(t) => t.get_abstract_typ_mut(),
                TemplateKind::Value(v) => v.get_abstract_typ_mut(),
            };
            self.finalize_abstract_type(template_typ, global_ref_span);
        }
    }

    pub fn finalize_wire_ref(&self, wire_ref: &mut WireReference) {
        if let WireReferenceRoot::NamedConstant(cst) = &mut wire_ref.root {
            self.finalize_global_ref(cst);
        }
        self.finalize_type(&mut wire_ref.root_typ, wire_ref.root_span);
        for path_elem in &mut wire_ref.path {
            match path_elem {
                WireReferencePathElement::ArrayAccess {
                    output_typ,
                    bracket_span,
                    ..
                } => {
                    self.finalize_abstract_type(output_typ, bracket_span.outer_span());
                }
            }
        }
    }
}<|MERGE_RESOLUTION|>--- conflicted
+++ resolved
@@ -286,16 +286,19 @@
                     idx_a,
                     idx_b,
                     bracket_span,
+                    output_typ,
                 }
                 | WireReferencePathElement::ArrayPartSelectDown {
                     idx_a,
                     width: idx_b,
                     bracket_span,
+                    output_typ,
                 }
                 | WireReferencePathElement::ArrayPartSelectUp {
                     idx_a,
                     width: idx_b,
                     bracket_span,
+                    output_typ,
                 } => {
                     let idx_expr_a = self.working_on.instructions[*idx_a].unwrap_subexpression();
                     let idx_expr_b = self.working_on.instructions[*idx_b].unwrap_subexpression();
@@ -307,7 +310,7 @@
                     self.type_checker
                         .abstract_type_substitutor
                         .unify_report_error(
-                            &idx_expr_a.typ.typ,
+                            idx_expr_a.typ,
                             &INT_TYPE.scalar(),
                             idx_expr_a.span,
                             "array slice start index",
@@ -316,7 +319,7 @@
                     self.type_checker
                         .abstract_type_substitutor
                         .unify_report_error(
-                            &idx_expr_b.typ.typ,
+                            idx_expr_b.typ,
                             &INT_TYPE.scalar(),
                             idx_expr_b.span,
                             "array slice end index",
@@ -325,25 +328,25 @@
                     self.type_checker
                         .abstract_type_substitutor
                         .unify_report_error(
-                            &current_type_in_progress,
+                            current_type_in_progress,
                             &new_resulting_variable,
                             arr_span,
                             "array slice",
                         );
 
                     self.type_checker.unify_domains(
-                        &idx_expr_a.typ.domain,
-                        &output_typ.domain,
+                        &idx_expr_a.domain,
+                        &result_domain,
                         idx_expr_a.span,
                         "array slice start index",
                     );
                     self.type_checker.unify_domains(
-                        &idx_expr_b.typ.domain,
-                        &output_typ.domain,
+                        &idx_expr_b.domain,
+                        &result_domain,
                         idx_expr_b.span,
                         "array slice end index",
                     );
-                    current_type_in_progress = new_resulting_variable;
+                    current_type_in_progress = output_typ;
                 }
             }
         }
@@ -714,14 +717,14 @@
                 self.type_checker
                     .abstract_type_substitutor
                     .unify_report_error(
-                        &start_expr.typ.typ,
+                        start_expr.typ,
                         &INT_TYPE.scalar(),
                         start_expr.span,
                         "range start",
                     );
                 self.type_checker.unify_domains(
-                    &start_expr.typ.domain,
-                    &expr.typ.domain,
+                    &start_expr.domain,
+                    &expr.domain,
                     start_expr.span,
                     "range start",
                 );
@@ -729,14 +732,14 @@
                 self.type_checker
                     .abstract_type_substitutor
                     .unify_report_error(
-                        &end_expr.typ.typ,
+                        end_expr.typ,
                         &INT_TYPE.scalar(),
                         end_expr.span,
                         "range end",
                     );
                 self.type_checker.unify_domains(
-                    &end_expr.typ.domain,
-                    &expr.typ.domain,
+                    &end_expr.domain,
+                    &expr.domain,
                     end_expr.span,
                     "range end",
                 );
@@ -744,7 +747,7 @@
                 self.type_checker
                     .abstract_type_substitutor
                     .unify_report_error(
-                        &expr.typ.typ,
+                        expr.typ,
                         &INT_TYPE.scalar().rank_up(),
                         Span::new_overarching(start_expr.span, end_expr.span),
                         "range",
@@ -838,14 +841,9 @@
             | ExpressionSource::UnaryOp { .. }
             | ExpressionSource::BinaryOp { .. }
             | ExpressionSource::ArrayConstruct(..)
-<<<<<<< HEAD
             | ExpressionSource::Constant(..)
             | ExpressionSource::Range { .. } => {
-                if let Some(single_write) = multi_write.first() {
-=======
-            | ExpressionSource::Constant(..) => {
                 if let Some(first_write) = multi_write.first() {
->>>>>>> 24042935
                     self.typecheck_single_output_expr(SingleOutputExpression {
                         typ: first_write.to.get_output_typ(),
                         domain: expr.domain,
@@ -1112,6 +1110,21 @@
                     output_typ,
                     bracket_span,
                     ..
+                }
+                | WireReferencePathElement::ArraySlice {
+                    output_typ,
+                    bracket_span,
+                    ..
+                }
+                | WireReferencePathElement::ArrayPartSelectDown {
+                    output_typ,
+                    bracket_span,
+                    ..
+                }
+                | WireReferencePathElement::ArrayPartSelectUp {
+                    output_typ,
+                    bracket_span,
+                    ..
                 } => {
                     self.finalize_abstract_type(output_typ, bracket_span.outer_span());
                 }
