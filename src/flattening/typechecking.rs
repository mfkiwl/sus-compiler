use crate::alloc::{zip_eq, ArenaAllocator};
use crate::errors::{ErrorInfo, ErrorInfoObject, FileKnowingErrorInfoObject};
use crate::prelude::*;
<<<<<<< HEAD
use crate::typing::template::{ParameterKind, TemplateArg};
use crate::typing::type_inference::{FailedUnification, Substitutor};
=======
use crate::typing::abstract_type::{AbstractInnerType, AbstractRankedType};
use crate::typing::template::TemplateArg;
use crate::typing::type_inference::{AbstractTypeSubstitutor, FailedUnification, Substitutor};
>>>>>>> 24042935

use crate::debug::SpanDebugger;
use crate::linker::{FileData, GlobalResolver, GlobalUUID, AFTER_TYPECHECK_CP};

use crate::typing::written_type::WrittenType;
use crate::typing::{
    abstract_type::{DomainType, FullTypeUnifier, BOOL_TYPE, INT_TYPE},
    template::TemplateKind,
};

use super::*;

pub fn typecheck_all_modules(linker: &mut Linker) {
    let module_uuids: Vec<ModuleUUID> = linker.modules.iter().map(|(id, _md)| id).collect();
    for module_uuid in module_uuids {
        let working_on_mut = &mut linker.modules[module_uuid];
        let errs_globals = working_on_mut.link_info.take_errors_globals();
        let type_alloc = *working_on_mut.link_info.type_variable_alloc.take().unwrap();

        let working_on: &Module = &linker.modules[module_uuid];
        let globals = GlobalResolver::new(linker, &working_on.link_info, errs_globals);

        println!("Typechecking {}", &working_on.link_info.name);
        let _panic_guard = SpanDebugger::new(
            "Typechecking",
            &working_on.link_info.name,
            &linker.files[working_on.link_info.file],
        );

        let mut context = TypeCheckingContext {
            globals: &globals,
            errors: &globals.errors,
            type_checker: FullTypeUnifier::new(
                &working_on.link_info.template_parameters,
                type_alloc,
            ),
            runtime_condition_stack: Vec::new(),
            working_on: &working_on.link_info,
        };

        context.typecheck();

        let type_checker = context.type_checker;
        let errs_and_globals = globals.decommission(&linker.files);

        // Grab another mutable copy of md so it doesn't force a borrow conflict
        let working_on_mut = &mut linker.modules[module_uuid];
        let finalize_ctx = FinalizationContext {
            linker_types: &linker.types,
            errors: &errs_and_globals.0,
            type_checker,
        };
        finalize_ctx.apply_types(working_on_mut);

        working_on_mut
            .link_info
            .reabsorb_errors_globals(errs_and_globals, AFTER_TYPECHECK_CP);

        // Also create the inference info now.
        working_on_mut.latency_inference_info = PortLatencyInferenceInfo::make(
            &working_on_mut.ports,
            &working_on_mut.link_info.instructions,
            working_on_mut.link_info.template_parameters.len(),
        );

        if crate::debug::is_enabled("print-flattened") {
            working_on_mut.print_flattened_module(&linker.files[working_on_mut.link_info.file]);
        }
    }
}

struct ConditionStackElem {
    ends_at: FlatID,
    span: Span,
    domain: DomainType,
}

struct RemoteSubModule<'l> {
    submodule: &'l SubModuleInstance,
    md: &'l Module,
}
impl<'l> RemoteSubModule<'l> {
    fn get_port(&self, port_id: PortID) -> RemoteDeclaration<'l> {
        RemoteDeclaration {
            submodule: self.submodule,
            remote_decl: self.md.get_port_decl(port_id),
            file: self.md.link_info.file,
        }
    }
    fn get_interface_reference(&self, interface_id: InterfaceID) -> RemoteInterface<'l> {
        let interface = &self.md.interfaces[interface_id];
        RemoteInterface {
            submodule: self.submodule,
            md: self.md,
            interface,
        }
    }
}
struct RemoteInterface<'l> {
    submodule: &'l SubModuleInstance,
    md: &'l Module,
    interface: &'l Interface,
}
impl<'l> RemoteInterface<'l> {
    fn get_port(&self, port_id: PortID) -> RemoteDeclaration<'l> {
        RemoteDeclaration {
            submodule: self.submodule,
            remote_decl: self.md.get_port_decl(port_id),
            file: self.md.link_info.file,
        }
    }
}
/// For interfaces of this module
impl FileKnowingErrorInfoObject for RemoteInterface<'_> {
    fn make_global_info(&self, _files: &ArenaAllocator<FileData, FileUUIDMarker>) -> ErrorInfo {
        ErrorInfo {
            position: self.interface.name_span,
            file: self.md.link_info.file,
            info: format!("Interface '{}' defined here", &self.interface.name),
        }
    }
}

<<<<<<< HEAD
    fn get_type_of_port(&mut self, port: PortID, submodule_instr: FlatID) -> FullType {
        let submodule_inst = self.working_on.instructions[submodule_instr].unwrap_submodule();
        let submodule_module = &self.globals[submodule_inst.module_ref.id];
        let decl = submodule_module.get_port_decl(port);
        let port_interface = submodule_module.ports[port].domain;
        let port_local_domain = submodule_inst.local_interface_domains[port_interface];
        let typ = self
            .type_checker
            .abstract_type_substitutor
            .written_to_abstract_type_substitute_templates(
                &decl.typ_expr,
                &submodule_inst.module_ref.template_arg_types,
            );
=======
struct RemoteDeclaration<'l> {
    submodule: &'l SubModuleInstance,
    remote_decl: &'l Declaration,
    file: FileUUID,
}
impl<'l> RemoteDeclaration<'l> {
    fn get_local_type(&self, type_checker: &mut AbstractTypeSubstitutor) -> FullType {
        let port_local_domain =
            self.submodule.local_interface_domains[self.remote_decl.typ.domain.unwrap_physical()];
        let typ = type_checker.written_to_abstract_type_substitute_templates(
            &self.remote_decl.typ_expr,
            &self.submodule.module_ref.template_args,
        );
>>>>>>> 24042935
        FullType {
            typ,
            domain: port_local_domain,
        }
    }
    fn make_info(&self) -> ErrorInfo {
        self.remote_decl.make_info(self.file).unwrap()
    }
    fn is_input(&self) -> bool {
        self.remote_decl.decl_kind.is_io_port().unwrap()
    }
}
impl FileKnowingErrorInfoObject for RemoteDeclaration<'_> {
    fn make_global_info(&self, _files: &ArenaAllocator<FileData, FileUUIDMarker>) -> ErrorInfo {
        self.make_info()
    }
}

<<<<<<< HEAD
    fn get_wire_ref_info(&self, wire_ref_root: &WireReferenceRoot) -> Option<ErrorInfo> {
        Some(match wire_ref_root {
            WireReferenceRoot::LocalDecl(id, _) => {
                let decl_root = self.working_on.instructions[*id].unwrap_declaration();
                decl_root.make_info(self.errors.file).unwrap()
            }
            WireReferenceRoot::NamedConstant(cst) => {
                let linker_cst = &self.globals[cst.id];
                linker_cst.link_info.make_global_info(self.errors.files)
            }
            WireReferenceRoot::SubModulePort(port) => {
                let (decl, file) = self.get_decl_of_module_port(port.port, port.submodule_decl);
                decl.make_info(file).unwrap()
            }
            WireReferenceRoot::Error => {
                return None;
            }
        })
=======
struct TypeCheckingContext<'l, 'errs> {
    globals: &'l GlobalResolver<'l>,
    errors: &'errs ErrorCollector<'l>,
    working_on: &'l LinkInfo,
    type_checker: FullTypeUnifier,
    runtime_condition_stack: Vec<ConditionStackElem>,
}

impl<'l> TypeCheckingContext<'l, '_> {
    fn get_submodule(&self, submodule_instr: FlatID) -> RemoteSubModule<'l> {
        let submodule = self.working_on.instructions[submodule_instr].unwrap_submodule();
        RemoteSubModule {
            submodule,
            md: &self.globals[submodule.module_ref.id],
        }
>>>>>>> 24042935
    }

    /// Wire references are used in two contexts:
    /// - Reading from a wire
    /// - Writing to a wire
    ///
    /// The AbstractTypes just get unified
    ///
    /// But the domains behave differently.
    /// - Reading:
    ///     The domains combine to form the lowest common denominator.
    ///     If all are generative this becomes generative
    ///     At least one non-generative domain makes the whole thing non-generative
    ///     It should be supplied with a generative output_typ domain when generative, and an unknown domain variable otherwise
    /// - Writing:
    ///     The output_typ domain should be generative when wire_ref.root is generative, or a generative value is required such as with "initial"
    ///     When wire_ref.root is not generative, it should be an unknown domain variable
    fn typecheck_wire_reference(
        &mut self,
        wire_ref: &WireReference,
        whole_span: Span,
        result_domain: DomainType,
    ) {
<<<<<<< HEAD
        self.join_with_condition(&output_typ.domain, whole_span);
        let root_type = match &wire_ref.root {
            WireReferenceRoot::LocalDecl(id, _) => {
                let decl_root = self.working_on.instructions[*id].unwrap_declaration();
                decl_root.typ.clone()
=======
        match &wire_ref.root {
            WireReferenceRoot::LocalDecl(_uuid) => {
                // When the decl was flattened, we set wire_ref.root_typ to decl.typ
>>>>>>> 24042935
            }
            WireReferenceRoot::NamedConstant(cst) => {
                self.typecheck_template_global(cst);

                let linker_cst = &self.globals[cst.id];
                let decl =
                    linker_cst.link_info.instructions[linker_cst.output_decl].unwrap_declaration();
                let typ = self
                    .type_checker
                    .abstract_type_substitutor
                    .written_to_abstract_type_substitute_templates(
                        &decl.typ_expr,
<<<<<<< HEAD
                        &cst.template_arg_types,
=======
                        &cst.template_args,
>>>>>>> 24042935
                    );
                self.type_checker
                    .abstract_type_substitutor
                    .unify_must_succeed(&wire_ref.root_typ.typ, &typ);

                assert!(wire_ref.root_typ.domain.is_generative());
            }
            WireReferenceRoot::SubModulePort(port) => {
                let submod_port = self.get_submodule(port.submodule_decl).get_port(port.port);
                if submod_port.remote_decl.typ.domain.is_generative() {
                    self.errors
                        .error(
                            wire_ref.root_span,
                            "Invalid Submodule port: It is marked as generative!",
                        )
                        .info_obj(&submod_port);
                }
                let submod_port_typ =
                    submod_port.get_local_type(&mut self.type_checker.abstract_type_substitutor);
                self.type_checker
                    .unify_must_succeed(&wire_ref.root_typ, &submod_port_typ);
            }
<<<<<<< HEAD
            WireReferenceRoot::Error => return,
        };

=======
            WireReferenceRoot::Error => {}
        }

        self.join_with_condition(&result_domain, whole_span);
>>>>>>> 24042935
        self.type_checker.unify_domains(
            &wire_ref.root_typ.domain,
            &result_domain,
            whole_span,
            "wire reference root with root type",
        );

        let mut current_type_in_progress = &wire_ref.root_typ.typ;
        for p in &wire_ref.path {
            match p {
<<<<<<< HEAD
                &WireReferencePathElement::ArrayAccess { idx, bracket_span } => {
                    let idx_expr = self.working_on.instructions[idx].unwrap_subexpression();
=======
                WireReferencePathElement::ArrayAccess {
                    idx,
                    bracket_span,
                    output_typ,
                } => {
                    let idx_expr = self.working_on.instructions[*idx].unwrap_subexpression();
>>>>>>> 24042935

                    let arr_span = bracket_span.outer_span();
                    self.type_checker
                        .abstract_type_substitutor
                        .unify_report_error(
                            idx_expr.typ,
                            &INT_TYPE.scalar(),
                            idx_expr.span,
                            "array index",
                        );

                    self.type_checker
                        .abstract_type_substitutor
                        .unify_report_error(
                            current_type_in_progress,
                            &output_typ.clone().rank_up(),
                            arr_span,
                            "array access",
                        );

                    self.type_checker.unify_domains(
                        &idx_expr.domain,
                        &result_domain,
                        idx_expr.span,
                        "array access index",
                    );
                    current_type_in_progress = output_typ;
                }
            }
        }
<<<<<<< HEAD

        self.type_checker
            .abstract_type_substitutor
            .unify_report_error(
                &output_typ.typ,
                &current_type_in_progress,
                whole_span,
                "variable reference",
            );
=======
>>>>>>> 24042935
    }

    fn control_flow_visit_instruction(&mut self, inst_id: FlatID) {
        while let Some(parent_block) = self.runtime_condition_stack.last() {
            if parent_block.ends_at != inst_id {
                break;
            }
            self.runtime_condition_stack.pop().unwrap();
        }
        match &self.working_on.instructions[inst_id] {
            Instruction::SubModule(sm) => {
                self.typecheck_template_global(&sm.module_ref);
            }
            Instruction::Declaration(decl) => {
                // For both runtime, and compiletime declarations.
                decl.declaration_runtime_depth
                    .set(self.runtime_condition_stack.len())
                    .unwrap();
            }
            Instruction::Expression(Expression {
                output: ExpressionOutput::SubExpression(_),
                ..
            }) => {}
            Instruction::Expression(Expression {
                output: ExpressionOutput::MultiWrite(writes),
                ..
            }) => {
                for wr in writes {
<<<<<<< HEAD
                    let (decl, file) = match &wr.to.root {
                        WireReferenceRoot::LocalDecl(decl_id, _) => {
=======
                    match &wr.to.root {
                        WireReferenceRoot::LocalDecl(decl_id) => {
>>>>>>> 24042935
                            let decl = self.working_on.instructions[*decl_id].unwrap_declaration();
                            if decl.read_only {
                                self.errors
                                    .error(wr.to_span, format!("'{}' is read-only", decl.name))
                                    .info_obj_same_file(decl);
                            }
<<<<<<< HEAD
                            (decl, self.errors.file)
                        }
                        WireReferenceRoot::NamedConstant(cst) => {
                            self.errors
                                .error(cst.name_span, "Cannot assign to a global");
                            return;
                        }
                        WireReferenceRoot::SubModulePort(port) => {
                            let module_port_decl =
                                self.get_decl_of_module_port(port.port, port.submodule_decl);

                            if !module_port_decl.0.decl_kind.is_io_port().unwrap() {
                                self.errors
                                    .error(wr.to_span, "Cannot assign to a submodule output port")
                                    .info_obj_different_file(
                                        module_port_decl.0,
                                        module_port_decl.1,
                                    );
                            }

                            module_port_decl
                        }
                        WireReferenceRoot::Error => {
                            return;
                        }
                    };

                    match wr.write_modifiers {
                        WriteModifiers::Connection { .. } => {
                            if decl.identifier_type.is_generative() {
                                // Check that this generative declaration isn't used in a non-compiletime if
                                if let Some(root_flat) = wr.to.root.get_root_flat() {
                                    let to_decl = self.working_on.instructions[root_flat]
                                        .unwrap_declaration();

                                    let found_decl_depth =
                                        *to_decl.declaration_runtime_depth.get().unwrap();
                                    if self.runtime_condition_stack.len() > found_decl_depth {
                                        let err_ref = self.errors.error(wr.to_span, "Cannot write to generative variables in runtime conditional block");
                                        err_ref.info_obj_different_file(decl, file);
                                        for elem in
                                            &self.runtime_condition_stack[found_decl_depth..]
                                        {
                                            err_ref
                                                .info((elem.span, file), "Runtime condition here");
                                        }
                                    }
                                }
                            }
                        }
                        WriteModifiers::Initial { initial_kw_span } => {
                            if decl.identifier_type != IdentifierType::State {
                                self.errors
                                    .error(
                                        initial_kw_span,
                                        "Initial values can only be given to state registers",
                                    )
                                    .info_obj_different_file(decl, file);
                            }
=======

                            match wr.write_modifiers {
                                WriteModifiers::Connection { .. } => {
                                    if decl.identifier_type.is_generative() {
                                        // Check that this generative declaration isn't used in a non-compiletime if
                                        if let Some(root_flat) = wr.to.root.get_root_flat() {
                                            let to_decl = self.working_on.instructions[root_flat]
                                                .unwrap_declaration();

                                            let found_decl_depth =
                                                *to_decl.declaration_runtime_depth.get().unwrap();
                                            if self.runtime_condition_stack.len() > found_decl_depth
                                            {
                                                let err_ref = self.errors.error(wr.to_span, "Cannot write to generative variables in runtime conditional block");
                                                err_ref.info_obj_same_file(decl);
                                                for elem in &self.runtime_condition_stack
                                                    [found_decl_depth..]
                                                {
                                                    err_ref.info_same_file(
                                                        elem.span,
                                                        "Runtime condition here",
                                                    );
                                                }
                                            }
                                        }
                                    }
                                }
                                WriteModifiers::Initial { initial_kw_span } => {
                                    if decl.identifier_type != IdentifierType::State {
                                        self.errors
                                            .error(
                                                initial_kw_span,
                                                "Initial values can only be given to state registers",
                                            )
                                            .info_obj_same_file(decl);
                                    }
                                }
                            }
                        }
                        WireReferenceRoot::NamedConstant(cst) => {
                            self.errors
                                .error(cst.name_span, "Cannot assign to a global");
>>>>>>> 24042935
                        }
                        WireReferenceRoot::SubModulePort(port) => {
                            let module_port_decl =
                                self.get_submodule(port.submodule_decl).get_port(port.port);

                            if !module_port_decl.is_input() {
                                self.errors
                                    .error(wr.to_span, "Cannot assign to a submodule output port")
                                    .info_obj(&module_port_decl);
                            }
                        }
                        WireReferenceRoot::Error => {}
                    }
                }
            }
            Instruction::IfStatement(if_stmt) => {
                let condition_expr =
                    self.working_on.instructions[if_stmt.condition].unwrap_subexpression();
                if !if_stmt.is_generative {
                    self.runtime_condition_stack.push(ConditionStackElem {
                        ends_at: if_stmt.else_block.1,
                        span: condition_expr.span,
                        domain: condition_expr.domain,
                    });
                }
            }
            Instruction::ForStatement(_) => {}
        }
    }

    fn typecheck_template_global<ID: Copy + Into<GlobalUUID>>(
        &mut self,
        global_ref: &GlobalReference<ID>,
    ) {
        let global_obj: GlobalUUID = global_ref.id.into();
        let target_link_info = self.globals.get_link_info(global_obj);

<<<<<<< HEAD
        for (_, argument_type, given_arg) in
            zip_eq(&global_ref.template_arg_types, &global_ref.template_args)
        {
            if let Some(TemplateArg {
                kind: TemplateArgKind::Type(wr_typ),
                ..
            }) = given_arg
            {
                self.typecheck_written_type(wr_typ);
                // This slot will not have been filled out yet
                let specified_arg_type = self
                    .type_checker
                    .abstract_type_substitutor
                    .written_to_abstract_type(wr_typ);
                self.type_checker
                    .abstract_type_substitutor
                    .unify_must_succeed(argument_type, &specified_arg_type);
            }
        }

        for (_parameter_id, argument_type, parameter) in zip_eq(
            &global_ref.template_arg_types,
=======
        for (_parameter_id, arg, parameter) in zip_eq(
            &global_ref.template_args,
>>>>>>> 24042935
            &target_link_info.template_parameters,
        ) {
            match arg.and_by_ref(&parameter.kind) {
                TemplateKind::Type(_) => {} // Do nothing, nothing to unify with. Maybe in the future traits?
                TemplateKind::Value((arg, parameter)) => {
                    let decl = target_link_info.instructions[parameter.declaration_instruction]
                        .unwrap_declaration();

                    let param_required_typ = self
                        .type_checker
                        .abstract_type_substitutor
                        .written_to_abstract_type_substitute_templates(
                            &decl.typ_expr,
<<<<<<< HEAD
                            &global_ref.template_arg_types, // Yes that's right. We already must substitute the templates for type variables here
                        );

                    self.type_checker
                        .abstract_type_substitutor
                        .unify_must_succeed(argument_type, &param_required_typ);
                }
            }
        }

        for (_, argument_type, given_arg) in
            zip_eq(&global_ref.template_arg_types, &global_ref.template_args)
        {
            if let Some(TemplateArg {
                kind: TemplateArgKind::Value(val),
                ..
            }) = given_arg
            {
                let argument_expr = self.working_on.instructions[*val].unwrap_subexpression();

                self.type_checker.typecheck_write_to_abstract(
                    &argument_expr.typ.typ,
                    argument_type,
                    argument_expr.span,
                    "generative template argument",
                );
=======
                            &global_ref.template_args, // Yes that's right. We already must substitute the templates for type variables here
                        );

                    match arg {
                        TemplateArg::Provided {
                            value_span,
                            abs_typ,
                            ..
                        } => {
                            self.type_checker
                                .abstract_type_substitutor
                                .unify_report_error(
                                    abs_typ,
                                    &param_required_typ,
                                    *value_span,
                                    "template value parameter",
                                );
                        }
                        TemplateArg::NotProvided { abs_typ } => {
                            self.type_checker
                                .abstract_type_substitutor
                                .unify_must_succeed(abs_typ, &param_required_typ);
                        }
                    }
                }
>>>>>>> 24042935
            }
        }
    }

    /// Critically, this is different from [TypeUnifier::unify_with_written_type].
    /// That one unifies a given typ with the written type, without checking the written type.
    ///
    /// This function checks the written type itself.
    fn typecheck_written_type(&mut self, wr_typ: &WrittenType) {
        match wr_typ {
            WrittenType::Error(_) => {}
            WrittenType::TemplateVariable(_, _) => {}
            WrittenType::Named(global_ref) => {
                self.typecheck_template_global(global_ref);
            }
            WrittenType::Array(_, arr_box) => {
                let (content_typ, arr_idx, _bracket_span) = arr_box.deref();

                self.typecheck_written_type(content_typ);

                let idx_expr = self.working_on.instructions[*arr_idx].unwrap_subexpression();
<<<<<<< HEAD
                self.type_checker.typecheck_write_to_abstract(
                    &idx_expr.typ.typ,
=======
                self.type_checker.unify_write_to_abstract(
                    idx_expr.typ,
>>>>>>> 24042935
                    &INT_TYPE.scalar(),
                    idx_expr.span,
                    "array size",
                );
            }
        }
    }

    /// TODO: writes to declarations that are in same scope need not be checked as such.
    ///
    /// This allows to work with temporaries of a different domain within an if statement
    ///
    /// Which could allow for a little more encapsulation in certain circumstances
    ///
    /// Also, this meshes with the thing where we only add condition wires to writes that go
    /// outside of a condition block
    fn join_with_condition(&mut self, ref_domain: &DomainType, span: Span) {
        if let Some(condition_domain) = self.get_current_condition_domain() {
            self.type_checker.unify_domains(
                ref_domain,
                &condition_domain.0,
                span,
                "condition join",
            );
        }
    }

    fn typecheck_visit_latency_specifier(&mut self, lat_spec: Option<FlatID>) {
        if let Some(latency_spec) = lat_spec {
            let latency_specifier_expr =
                self.working_on.instructions[latency_spec].unwrap_subexpression();
<<<<<<< HEAD
            self.type_checker.typecheck_write_to_abstract(
                &latency_specifier_expr.typ.typ,
=======
            self.type_checker.unify_write_to_abstract(
                latency_specifier_expr.typ,
>>>>>>> 24042935
                &INT_TYPE.scalar(),
                latency_specifier_expr.span,
                "latency specifier",
            );
        }
    }

<<<<<<< HEAD
    fn typecheck_visit_write_to(
        &mut self,
        write_to: &WriteTo,
        from_typ: &FullType,
        from_span: Span,
    ) {
        let write_context = match write_to.write_modifiers {
            WriteModifiers::Connection { .. } => "connection",
            WriteModifiers::Initial { initial_kw_span: _ } => "initial value",
        };
        let declared_here = self.get_wire_ref_info(&write_to.to.root);
        self.type_checker
            .typecheck_write_to(from_typ, &write_to.to_type, from_span, || {
                (
                    write_context.to_string(),
                    declared_here.into_iter().collect(),
                )
            });
    }

    fn get_interface_reference(
        &self,
        interface_reference: &ModuleInterfaceReference,
    ) -> (&'l Module, &'l Interface) {
        let submodule =
            self.working_on.instructions[interface_reference.submodule_decl].unwrap_submodule();
        let md = &self.globals[submodule.module_ref.id];
        let interface = &md.interfaces[interface_reference.submodule_interface];
        (md, interface)
    }

    fn report_errors_for_bad_function_call(
        &self,
        func_call: &FuncCall,
        whole_func_span: Span,
        mut to_spans_iter: impl ExactSizeIterator<Item = Span>,
    ) {
        let (md, interface) = self.get_interface_reference(&func_call.interface_reference);

        let arg_count = func_call.arguments.len();
        let expected_arg_count = interface.func_call_inputs.len();
=======
    fn report_errors_for_bad_function_call(
        &self,
        func_call: &FuncCall,
        interface: &RemoteInterface<'l>,
        whole_func_span: Span,
        mut to_spans_iter: impl ExactSizeIterator<Item = Span>,
    ) {
        let arg_count = func_call.arguments.len();
        let expected_arg_count = interface.interface.func_call_inputs.len();
>>>>>>> 24042935

        if arg_count != expected_arg_count {
            if arg_count > expected_arg_count {
                // Too many args, complain about excess args at the end
                let excess_args_span = Span::new_overarching(
                    self.working_on.instructions[func_call.arguments[expected_arg_count]]
                        .unwrap_expression()
                        .span,
                    self.working_on.instructions[*func_call.arguments.last().unwrap()]
                        .unwrap_expression()
                        .span,
                );

                self.errors
                    .error(excess_args_span, format!("Excess argument. Function takes {expected_arg_count} args, but {arg_count} were passed."))
<<<<<<< HEAD
                    .info_obj(&(md, interface));
=======
                    .info_obj(interface);
>>>>>>> 24042935
            } else {
                // Too few args, mention missing argument names
                self.errors
                    .error(func_call.arguments_span.close_bracket(), format!("Too few arguments. Function takes {expected_arg_count} args, but {arg_count} were passed."))
<<<<<<< HEAD
                    .info_obj(&(md, interface));
            }
        }

        let num_func_outputs = interface.func_call_outputs.len();
=======
                    .info_obj(interface);
            }
        }

        let num_func_outputs = interface.interface.func_call_outputs.len();
>>>>>>> 24042935
        let num_targets = to_spans_iter.size_hint().0;
        if num_targets != num_func_outputs {
            if num_targets > num_func_outputs {
                let start_span: Span = to_spans_iter.nth(num_func_outputs).unwrap();
                let mut end_span = start_span;
                if let Some(end) = to_spans_iter.last() {
                    end_span = end;
                }

                let excess_results_span = Span::new_overarching(start_span, end_span);
                self.errors
                    .error(excess_results_span, format!("Excess output targets. Function returns {num_func_outputs} results, but {num_targets} targets were given."))
<<<<<<< HEAD
                    .info_obj(&(md, interface));
            } else {
                self.errors
                    .error(whole_func_span, format!("Too few output targets. Function returns {num_func_outputs} results, but {num_targets} targets were given."))
                    .info_obj(&(md, interface));
            }
        }
    }

    fn typecheck_func_call(&mut self, func_call: &FuncCall) -> PortIDRange {
        let (md, interface) = self.get_interface_reference(&func_call.interface_reference);

        for (port, arg) in std::iter::zip(interface.func_call_inputs, &func_call.arguments) {
            let port_type =
                self.get_type_of_port(port, func_call.interface_reference.submodule_decl);

            let decl = md.get_port_decl(port);
=======
                    .info_obj(interface);
            } else {
                self.errors
                    .error(whole_func_span, format!("Too few output targets. Function returns {num_func_outputs} results, but {num_targets} targets were given."))
                    .info_obj(interface);
            }
        }
    }

    fn typecheck_func_call(&mut self, func_call: &FuncCall) -> RemoteInterface<'l> {
        let interface = self
            .get_submodule(func_call.interface_reference.submodule_decl)
            .get_interface_reference(func_call.interface_reference.submodule_interface);

        for (port, arg) in
            std::iter::zip(interface.interface.func_call_inputs, &func_call.arguments)
        {
            let port_decl = interface.get_port(port);
            let port_type =
                port_decl.get_local_type(&mut self.type_checker.abstract_type_substitutor);
>>>>>>> 24042935

            // Typecheck the value with target type
            let from = self.working_on.instructions[*arg].unwrap_subexpression();

            self.join_with_condition(&port_type.domain, from.span);
            self.type_checker
<<<<<<< HEAD
                .typecheck_write_to(from.typ, &port_type, from.span, || {
                    (
                        "function argument".to_string(),
                        vec![decl.make_info(md.link_info.file).unwrap()],
                    )
                });
        }

        interface.func_call_outputs
=======
                .unify_write_to(from.typ, &from.domain, &port_type, from.span, || {
                    ("function argument".to_string(), vec![port_decl.make_info()])
                });
        }

        interface
>>>>>>> 24042935
    }

    fn typecheck_single_output_expr(&mut self, expr: SingleOutputExpression) {
        match expr.source {
<<<<<<< HEAD
            ExpressionSource::WireRef(from_wire) => {
                self.typecheck_wire_reference(from_wire, expr.span, expr.typ);
=======
            ExpressionSource::WireRef(wire_ref) => {
                self.typecheck_wire_reference(wire_ref, expr.span, expr.domain);

                self.type_checker
                    .abstract_type_substitutor
                    .unify_report_error(
                        expr.typ,
                        wire_ref.get_output_typ(),
                        expr.span,
                        "reading from wire reference",
                    );
>>>>>>> 24042935
            }
            ExpressionSource::UnaryOp { op, rank, right } => {
                let right_expr = self.working_on.instructions[*right].unwrap_subexpression();
                self.type_checker.typecheck_unary_operator_abstr(
                    *op,
                    rank,
<<<<<<< HEAD
                    &right_expr.typ.typ,
                    right_expr.span,
                    &expr.typ.typ,
                );
                self.type_checker.unify_domains(
                    &right_expr.typ.domain,
                    &expr.typ.domain,
=======
                    right_expr.typ,
                    right_expr.span,
                    expr.typ,
                );
                self.type_checker.unify_domains(
                    &right_expr.domain,
                    &expr.domain,
>>>>>>> 24042935
                    right_expr.span,
                    "unary op",
                );
            }
            ExpressionSource::BinaryOp {
                op,
                rank,
                left,
                right,
            } => {
                let left_expr = self.working_on.instructions[*left].unwrap_subexpression();
                let right_expr = self.working_on.instructions[*right].unwrap_subexpression();
                {
                    self.type_checker.typecheck_binary_operator_abstr(
                        *op,
                        rank,
<<<<<<< HEAD
                        &left_expr.typ.typ,
                        &right_expr.typ.typ,
                        left_expr.span,
                        right_expr.span,
                        &expr.typ.typ,
                    );
                    self.type_checker.unify_domains(
                        &left_expr.typ.domain,
                        &expr.typ.domain,
=======
                        left_expr.typ,
                        right_expr.typ,
                        left_expr.span,
                        right_expr.span,
                        expr.typ,
                    );
                    self.type_checker.unify_domains(
                        &left_expr.domain,
                        &expr.domain,
>>>>>>> 24042935
                        left_expr.span,
                        "binop left",
                    );
                    self.type_checker.unify_domains(
<<<<<<< HEAD
                        &right_expr.typ.domain,
                        &expr.typ.domain,
=======
                        &right_expr.domain,
                        &expr.domain,
>>>>>>> 24042935
                        right_expr.span,
                        "binop right",
                    );
                }
            }
            ExpressionSource::FuncCall(func_call) => {
<<<<<<< HEAD
                let func_call_outputs = self.typecheck_func_call(func_call);

                self.report_errors_for_bad_function_call(
                    func_call,
=======
                let interface = self.typecheck_func_call(func_call);

                self.report_errors_for_bad_function_call(
                    func_call,
                    &interface,
>>>>>>> 24042935
                    expr.span,
                    std::iter::once(expr.span),
                );

<<<<<<< HEAD
                if let Some(first_output) = func_call_outputs.first() {
                    let port_type = self.get_type_of_port(
                        first_output,
                        func_call.interface_reference.submodule_decl,
                    );

                    self.type_checker.typecheck_write_to(
                        &port_type,
                        expr.typ,
=======
                if let Some(first_output) = interface.interface.func_call_outputs.first() {
                    let port_decl = interface.get_port(first_output);
                    let port_type =
                        port_decl.get_local_type(&mut self.type_checker.abstract_type_substitutor);

                    self.type_checker.unify_write_to(
                        expr.typ,
                        &expr.domain,
                        &port_type,
>>>>>>> 24042935
                        expr.span,
                        "function call as expression",
                    );
                }
            }
            ExpressionSource::Constant(value) => {
<<<<<<< HEAD
                self.type_checker
                    .unify_with_constant(&expr.typ.typ, value, expr.span)
=======
                let var_typ = AbstractRankedType {
                    inner: AbstractInnerType::Named(value.get_type_id()),
                    rank: PeanoType::Zero,
                };
                self.type_checker
                    .unify_write_to_abstract(expr.typ, &var_typ, expr.span, "Constant");
>>>>>>> 24042935
            }
            ExpressionSource::ArrayConstruct(arr) => {
                for elem_id in arr {
                    let elem_expr = self.working_on.instructions[*elem_id].unwrap_subexpression();

<<<<<<< HEAD
                    self.type_checker.unify_with_array_of(
                        &expr.typ.typ,
                        elem_expr.typ.typ.clone(),
                        elem_expr.span,
                    );
                    self.type_checker.unify_domains(
                        &elem_expr.typ.domain,
                        &expr.typ.domain,
=======
                    self.type_checker
                        .abstract_type_substitutor
                        .unify_report_error(
                            expr.typ,
                            &elem_expr.typ.clone().rank_up(),
                            elem_expr.span,
                            "array access",
                        );
                    self.type_checker.unify_domains(
                        &elem_expr.domain,
                        &expr.domain,
>>>>>>> 24042935
                        elem_expr.span,
                        "Array construction",
                    );
                }
            }
        };
    }
    fn typecheck_multi_output_expr(&mut self, expr: &Expression, multi_write: &[WriteTo]) {
<<<<<<< HEAD
        match &expr.source {
            ExpressionSource::FuncCall(func_call) => {
                let func_call_outputs = self.typecheck_func_call(func_call);

                self.report_errors_for_bad_function_call(
                    func_call,
=======
        for wr in multi_write {
            self.typecheck_wire_reference(&wr.to, wr.to_span, expr.domain);
        }
        match &expr.source {
            ExpressionSource::FuncCall(func_call) => {
                let interface = self.typecheck_func_call(func_call);

                self.report_errors_for_bad_function_call(
                    func_call,
                    &interface,
>>>>>>> 24042935
                    expr.span,
                    multi_write.iter().map(|v| v.to_span),
                );

<<<<<<< HEAD
                for (port, to) in std::iter::zip(func_call_outputs, multi_write) {
                    let port_type =
                        self.get_type_of_port(port, func_call.interface_reference.submodule_decl);

                    self.typecheck_visit_write_to(to, &port_type, expr.span);
=======
                for (port, to) in std::iter::zip(interface.interface.func_call_outputs, multi_write)
                {
                    let port_decl = interface.get_port(port);
                    let port_type =
                        port_decl.get_local_type(&mut self.type_checker.abstract_type_substitutor);

                    self.type_checker.unify_write_to(
                        to.to.get_output_typ(),
                        &expr.domain,
                        &port_type,
                        to.to_span,
                        || ("function output".to_string(), vec![port_decl.make_info()]),
                    );
>>>>>>> 24042935
                }
            }
            ExpressionSource::WireRef(..)
            | ExpressionSource::UnaryOp { .. }
            | ExpressionSource::BinaryOp { .. }
            | ExpressionSource::ArrayConstruct(..)
            | ExpressionSource::Constant(..) => {
<<<<<<< HEAD
                if let Some(single_write) = multi_write.first() {
                    self.typecheck_single_output_expr(SingleOutputExpression {
                        typ: &single_write.to_type,
=======
                if let Some(first_write) = multi_write.first() {
                    self.typecheck_single_output_expr(SingleOutputExpression {
                        typ: first_write.to.get_output_typ(),
                        domain: expr.domain,
                        span: expr.span,
                        source: &expr.source,
                    });
                } else {
                    let sentinel = self.type_checker.abstract_type_substitutor.alloc_unknown();

                    self.typecheck_single_output_expr(SingleOutputExpression {
                        typ: &sentinel,
                        domain: expr.domain,
>>>>>>> 24042935
                        span: expr.span,
                        source: &expr.source,
                    });
                }

                // Don't output errors for 0 outputs. See no errors on zero outputs (#79)
                if multi_write.len() > 1 {
                    self.errors.error(
                        expr.span,
                        format!(
                            "Non-function assignments must output exactly 1 output instead of {}",
                            multi_write.len()
                        ),
                    );
                }
            }
        }
<<<<<<< HEAD
        if let ExpressionSource::WireRef(wire_ref) = &expr.source {
            if let Some(first_write) = multi_write.first() {
                self.typecheck_wire_reference(wire_ref, expr.span, &first_write.to_type);
            } else {
                let sentinel = FullType {
                    typ: self.type_checker.abstract_type_substitutor.alloc_unknown(),
                    domain: expr.domain,
                };
                self.typecheck_wire_reference(wire_ref, expr.span, &sentinel);
            }
        }
        for wr in multi_write {
            self.typecheck_wire_reference(&wr.to, wr.to_span, &wr.to_type);
        }
=======
>>>>>>> 24042935
    }

    fn typecheck_visit_instruction(&mut self, instr_id: FlatID) {
        match &self.working_on.instructions[instr_id] {
            Instruction::SubModule(sm) => {
                self.typecheck_template_global(&sm.module_ref);
            }
            Instruction::Declaration(decl) => {
                self.typecheck_visit_latency_specifier(decl.latency_specifier);

                self.typecheck_written_type(&decl.typ_expr);
            }
            Instruction::IfStatement(stm) => {
                let condition_expr =
                    &self.working_on.instructions[stm.condition].unwrap_subexpression();
<<<<<<< HEAD
                self.type_checker.typecheck_write_to_abstract(
                    &condition_expr.typ.typ,
=======
                self.type_checker.unify_write_to_abstract(
                    condition_expr.typ,
>>>>>>> 24042935
                    &BOOL_TYPE.scalar(),
                    condition_expr.span,
                    "if statement condition",
                );
            }
            Instruction::ForStatement(stm) => {
                let loop_var = self.working_on.instructions[stm.loop_var_decl].unwrap_declaration();
                let start = self.working_on.instructions[stm.start].unwrap_subexpression();
                let end = self.working_on.instructions[stm.end].unwrap_subexpression();

                self.type_checker.unify_write_to_abstract(
                    start.typ,
                    &loop_var.typ.typ,
                    start.span,
                    "for loop start",
                );
                self.type_checker.unify_write_to_abstract(
                    end.typ,
                    &loop_var.typ.typ,
                    end.span,
                    "for loop end",
                );
            }
            Instruction::Expression(expr) => match &expr.output {
                ExpressionOutput::SubExpression(typ) => {
                    self.typecheck_single_output_expr(SingleOutputExpression {
                        typ,
<<<<<<< HEAD
=======
                        domain: expr.domain,
>>>>>>> 24042935
                        span: expr.span,
                        source: &expr.source,
                    });
                }
                ExpressionOutput::MultiWrite(write_tos) => {
                    self.typecheck_multi_output_expr(expr, write_tos);
                }
            },
        }
    }

    fn get_current_condition_domain(&self) -> Option<(DomainType, Span)> {
        let last = self.runtime_condition_stack.last()?;
        Some((last.domain, last.span))
    }

    /// Should be followed up by a [apply_types] call to actually apply all the checked types.
    fn typecheck(&mut self) {
        for elem_id in self.working_on.instructions.id_range() {
            self.control_flow_visit_instruction(elem_id);
            self.typecheck_visit_instruction(elem_id);
        }
    }
}

// ====== Free functions for actually applying the result of type checking ======

struct FinalizationContext<'l, 'errs> {
    linker_types: &'l ArenaAllocator<StructType, TypeUUIDMarker>,
    errors: &'errs ErrorCollector<'l>,
    type_checker: FullTypeUnifier,
}

impl FinalizationContext<'_, '_> {
    pub fn apply_types(mut self, working_on: &mut Module) {
        // Set the remaining domain variables that aren't associated with a module port.
        // We just find domain IDs that haven't been
        let mut leftover_domain_alloc =
            UUIDAllocator::new_start_from(working_on.domains.get_next_alloc_id());
        for (_, d) in self.type_checker.domain_substitutor.iter() {
            if d.get().is_none() {
                assert!(d
                    .set(DomainType::Physical(leftover_domain_alloc.alloc()))
                    .is_ok());
            }
        }
<<<<<<< HEAD
    });

    // Post type application. Solidify types and flag any remaining AbstractType::Unknown
    for (_id, inst) in working_on.link_info.instructions.iter_mut() {
        match inst {
            Instruction::Expression(expr) => {
                type_checker.finalize_domain_type(&mut expr.domain);
                match &mut expr.output {
                    ExpressionOutput::SubExpression(expr_typ) => {
                        type_checker.finalize_type(linker_types, expr_typ, expr.span, errors);
                    }
                    ExpressionOutput::MultiWrite(write_tos) => {
                        for wr in write_tos {
                            type_checker.finalize_type(
                                linker_types,
                                &mut wr.to_type,
                                wr.to_span,
                                errors,
                            );
                            type_checker.finalize_wire_ref(linker_types, &mut wr.to, errors);
                        }
                    }
                }
                match &mut expr.source {
                    ExpressionSource::WireRef(wr) => {
                        type_checker.finalize_wire_ref(linker_types, wr, errors);
=======

        // Post type application. Solidify types and flag any remaining AbstractType::Unknown
        for (_id, inst) in working_on.link_info.instructions.iter_mut() {
            match inst {
                Instruction::Expression(expr) => {
                    self.finalize_domain_type(&mut expr.domain);
                    match &mut expr.output {
                        ExpressionOutput::SubExpression(expr_typ) => {
                            self.finalize_abstract_type(expr_typ, expr.span);
                        }
                        ExpressionOutput::MultiWrite(write_tos) => {
                            for wr in write_tos {
                                self.finalize_wire_ref(&mut wr.to);
                            }
                        }
>>>>>>> 24042935
                    }
                    match &mut expr.source {
                        ExpressionSource::WireRef(wr) => {
                            self.finalize_wire_ref(wr);
                        }
                        ExpressionSource::UnaryOp { rank, .. }
                        | ExpressionSource::BinaryOp { rank, .. } => {
                            let _ = rank.fully_substitute(
                                &self.type_checker.abstract_type_substitutor.rank_substitutor,
                            ); // No need to report incomplete peano error, as one of the ports would have reported it
                        }
                        _ => {}
                    }
<<<<<<< HEAD
                    _ => {}
                }
            }
            Instruction::Declaration(decl) => {
                type_checker.finalize_type(linker_types, &mut decl.typ, decl.name_span, errors)
            }
            // TODO Submodule domains may not be crossed either?
            Instruction::SubModule(sm) => {
                for (_domain_id_in_submodule, domain_assigned_to_it_here) in
                    &mut sm.local_interface_domains
                {
                    type_checker.finalize_domain_type(domain_assigned_to_it_here);
=======
                }
                Instruction::Declaration(decl) => self.finalize_type(&mut decl.typ, decl.name_span),
                // TODO Submodule domains may not be crossed either?
                Instruction::SubModule(sm) => {
                    for (_domain_id_in_submodule, domain_assigned_to_it_here) in
                        &mut sm.local_interface_domains
                    {
                        self.finalize_domain_type(domain_assigned_to_it_here);
                    }
                    self.finalize_global_ref(&mut sm.module_ref);
>>>>>>> 24042935
                }
                _other => {}
            }
        }

        // Print all errors
        for FailedUnification {
            mut found,
            mut expected,
            span,
            context,
            infos,
        } in self.type_checker.abstract_type_substitutor.extract_errors()
        {
            // Not being able to fully substitute is not an issue. We just display partial types
            let _ = found.fully_substitute(&self.type_checker.abstract_type_substitutor);
            let _ = expected.fully_substitute(&self.type_checker.abstract_type_substitutor);

            let expected_name = expected
                .display(self.linker_types, &self.type_checker.template_type_names)
                .to_string();
            let found_name = found
                .display(self.linker_types, &self.type_checker.template_type_names)
                .to_string();
            self.errors
            .error(span, format!("Typing Error: {context} expects a {expected_name} but was given a {found_name}"))
            .add_info_list(infos);

            assert_ne!(found, expected);

            /*assert!(
                expected_name != found_name,
                "{expected_name} != {found_name}"
            );*/
        }
        for FailedUnification {
            mut found,
            mut expected,
            span,
            context,
            infos,
        } in self.type_checker.domain_substitutor.extract_errors()
        {
            let _ = found.fully_substitute(&self.type_checker.domain_substitutor);
            let _ = expected.fully_substitute(&self.type_checker.domain_substitutor);

            let expected_name = format!("{expected:?}");
            let found_name = format!("{found:?}");
            self.errors
            .error(span, format!("Domain error: Attempting to combine domains {found_name} and {expected_name} in {context}"))
            .add_info_list(infos);

            assert_ne!(found, expected);

            /*assert!(
                expected_name != found_name,
                "{expected_name} != {found_name}"
            );*/
        }
    }

    pub fn finalize_abstract_type(&self, typ: &mut AbstractRankedType, span: Span) {
        if !typ.fully_substitute(&self.type_checker.abstract_type_substitutor) {
            self.errors.error(
                span,
                format!(
                    "Could not fully figure out the type of this object. {}",
                    typ.display(self.linker_types, &self.type_checker.template_type_names)
                ),
            );

            if crate::debug::is_enabled("TEST") {
                println!("COULD_NOT_FULLY_FIGURE_OUT")
            }
        }
    }

    pub fn finalize_domain_type(&self, typ_domain: &mut DomainType) {
        assert!(typ_domain.fully_substitute(&self.type_checker.domain_substitutor));
    }

    pub fn finalize_type(&self, typ: &mut FullType, span: Span) {
        self.finalize_domain_type(&mut typ.domain);
        self.finalize_abstract_type(&mut typ.typ, span);
    }

    pub fn finalize_global_ref<ID>(&self, global_ref: &mut GlobalReference<ID>) {
        let global_ref_span = global_ref.get_total_span();
        for (_template_id, arg) in &mut global_ref.template_args {
            let template_typ = match arg {
                TemplateKind::Type(t) => t.get_abstract_typ_mut(),
                TemplateKind::Value(v) => v.get_abstract_typ_mut(),
            };
            self.finalize_abstract_type(template_typ, global_ref_span);
        }
    }

    pub fn finalize_wire_ref(&self, wire_ref: &mut WireReference) {
        if let WireReferenceRoot::NamedConstant(cst) = &mut wire_ref.root {
            self.finalize_global_ref(cst);
        }
        self.finalize_type(&mut wire_ref.root_typ, wire_ref.root_span);
        for path_elem in &mut wire_ref.path {
            match path_elem {
                WireReferencePathElement::ArrayAccess {
                    output_typ,
                    bracket_span,
                    ..
                } => {
                    self.finalize_abstract_type(output_typ, bracket_span.outer_span());
                }
            }
        }
    }
}<|MERGE_RESOLUTION|>--- conflicted
+++ resolved
@@ -1,14 +1,9 @@
 use crate::alloc::{zip_eq, ArenaAllocator};
 use crate::errors::{ErrorInfo, ErrorInfoObject, FileKnowingErrorInfoObject};
 use crate::prelude::*;
-<<<<<<< HEAD
-use crate::typing::template::{ParameterKind, TemplateArg};
-use crate::typing::type_inference::{FailedUnification, Substitutor};
-=======
 use crate::typing::abstract_type::{AbstractInnerType, AbstractRankedType};
 use crate::typing::template::TemplateArg;
 use crate::typing::type_inference::{AbstractTypeSubstitutor, FailedUnification, Substitutor};
->>>>>>> 24042935
 
 use crate::debug::SpanDebugger;
 use crate::linker::{FileData, GlobalResolver, GlobalUUID, AFTER_TYPECHECK_CP};
@@ -132,21 +127,6 @@
     }
 }
 
-<<<<<<< HEAD
-    fn get_type_of_port(&mut self, port: PortID, submodule_instr: FlatID) -> FullType {
-        let submodule_inst = self.working_on.instructions[submodule_instr].unwrap_submodule();
-        let submodule_module = &self.globals[submodule_inst.module_ref.id];
-        let decl = submodule_module.get_port_decl(port);
-        let port_interface = submodule_module.ports[port].domain;
-        let port_local_domain = submodule_inst.local_interface_domains[port_interface];
-        let typ = self
-            .type_checker
-            .abstract_type_substitutor
-            .written_to_abstract_type_substitute_templates(
-                &decl.typ_expr,
-                &submodule_inst.module_ref.template_arg_types,
-            );
-=======
 struct RemoteDeclaration<'l> {
     submodule: &'l SubModuleInstance,
     remote_decl: &'l Declaration,
@@ -160,7 +140,6 @@
             &self.remote_decl.typ_expr,
             &self.submodule.module_ref.template_args,
         );
->>>>>>> 24042935
         FullType {
             typ,
             domain: port_local_domain,
@@ -179,26 +158,6 @@
     }
 }
 
-<<<<<<< HEAD
-    fn get_wire_ref_info(&self, wire_ref_root: &WireReferenceRoot) -> Option<ErrorInfo> {
-        Some(match wire_ref_root {
-            WireReferenceRoot::LocalDecl(id, _) => {
-                let decl_root = self.working_on.instructions[*id].unwrap_declaration();
-                decl_root.make_info(self.errors.file).unwrap()
-            }
-            WireReferenceRoot::NamedConstant(cst) => {
-                let linker_cst = &self.globals[cst.id];
-                linker_cst.link_info.make_global_info(self.errors.files)
-            }
-            WireReferenceRoot::SubModulePort(port) => {
-                let (decl, file) = self.get_decl_of_module_port(port.port, port.submodule_decl);
-                decl.make_info(file).unwrap()
-            }
-            WireReferenceRoot::Error => {
-                return None;
-            }
-        })
-=======
 struct TypeCheckingContext<'l, 'errs> {
     globals: &'l GlobalResolver<'l>,
     errors: &'errs ErrorCollector<'l>,
@@ -214,7 +173,6 @@
             submodule,
             md: &self.globals[submodule.module_ref.id],
         }
->>>>>>> 24042935
     }
 
     /// Wire references are used in two contexts:
@@ -238,17 +196,9 @@
         whole_span: Span,
         result_domain: DomainType,
     ) {
-<<<<<<< HEAD
-        self.join_with_condition(&output_typ.domain, whole_span);
-        let root_type = match &wire_ref.root {
-            WireReferenceRoot::LocalDecl(id, _) => {
-                let decl_root = self.working_on.instructions[*id].unwrap_declaration();
-                decl_root.typ.clone()
-=======
         match &wire_ref.root {
             WireReferenceRoot::LocalDecl(_uuid) => {
                 // When the decl was flattened, we set wire_ref.root_typ to decl.typ
->>>>>>> 24042935
             }
             WireReferenceRoot::NamedConstant(cst) => {
                 self.typecheck_template_global(cst);
@@ -261,11 +211,7 @@
                     .abstract_type_substitutor
                     .written_to_abstract_type_substitute_templates(
                         &decl.typ_expr,
-<<<<<<< HEAD
-                        &cst.template_arg_types,
-=======
                         &cst.template_args,
->>>>>>> 24042935
                     );
                 self.type_checker
                     .abstract_type_substitutor
@@ -288,16 +234,10 @@
                 self.type_checker
                     .unify_must_succeed(&wire_ref.root_typ, &submod_port_typ);
             }
-<<<<<<< HEAD
-            WireReferenceRoot::Error => return,
-        };
-
-=======
             WireReferenceRoot::Error => {}
         }
 
         self.join_with_condition(&result_domain, whole_span);
->>>>>>> 24042935
         self.type_checker.unify_domains(
             &wire_ref.root_typ.domain,
             &result_domain,
@@ -308,17 +248,12 @@
         let mut current_type_in_progress = &wire_ref.root_typ.typ;
         for p in &wire_ref.path {
             match p {
-<<<<<<< HEAD
-                &WireReferencePathElement::ArrayAccess { idx, bracket_span } => {
-                    let idx_expr = self.working_on.instructions[idx].unwrap_subexpression();
-=======
                 WireReferencePathElement::ArrayAccess {
                     idx,
                     bracket_span,
                     output_typ,
                 } => {
                     let idx_expr = self.working_on.instructions[*idx].unwrap_subexpression();
->>>>>>> 24042935
 
                     let arr_span = bracket_span.outer_span();
                     self.type_checker
@@ -349,18 +284,6 @@
                 }
             }
         }
-<<<<<<< HEAD
-
-        self.type_checker
-            .abstract_type_substitutor
-            .unify_report_error(
-                &output_typ.typ,
-                &current_type_in_progress,
-                whole_span,
-                "variable reference",
-            );
-=======
->>>>>>> 24042935
     }
 
     fn control_flow_visit_instruction(&mut self, inst_id: FlatID) {
@@ -389,80 +312,14 @@
                 ..
             }) => {
                 for wr in writes {
-<<<<<<< HEAD
-                    let (decl, file) = match &wr.to.root {
-                        WireReferenceRoot::LocalDecl(decl_id, _) => {
-=======
                     match &wr.to.root {
                         WireReferenceRoot::LocalDecl(decl_id) => {
->>>>>>> 24042935
                             let decl = self.working_on.instructions[*decl_id].unwrap_declaration();
                             if decl.read_only {
                                 self.errors
                                     .error(wr.to_span, format!("'{}' is read-only", decl.name))
                                     .info_obj_same_file(decl);
                             }
-<<<<<<< HEAD
-                            (decl, self.errors.file)
-                        }
-                        WireReferenceRoot::NamedConstant(cst) => {
-                            self.errors
-                                .error(cst.name_span, "Cannot assign to a global");
-                            return;
-                        }
-                        WireReferenceRoot::SubModulePort(port) => {
-                            let module_port_decl =
-                                self.get_decl_of_module_port(port.port, port.submodule_decl);
-
-                            if !module_port_decl.0.decl_kind.is_io_port().unwrap() {
-                                self.errors
-                                    .error(wr.to_span, "Cannot assign to a submodule output port")
-                                    .info_obj_different_file(
-                                        module_port_decl.0,
-                                        module_port_decl.1,
-                                    );
-                            }
-
-                            module_port_decl
-                        }
-                        WireReferenceRoot::Error => {
-                            return;
-                        }
-                    };
-
-                    match wr.write_modifiers {
-                        WriteModifiers::Connection { .. } => {
-                            if decl.identifier_type.is_generative() {
-                                // Check that this generative declaration isn't used in a non-compiletime if
-                                if let Some(root_flat) = wr.to.root.get_root_flat() {
-                                    let to_decl = self.working_on.instructions[root_flat]
-                                        .unwrap_declaration();
-
-                                    let found_decl_depth =
-                                        *to_decl.declaration_runtime_depth.get().unwrap();
-                                    if self.runtime_condition_stack.len() > found_decl_depth {
-                                        let err_ref = self.errors.error(wr.to_span, "Cannot write to generative variables in runtime conditional block");
-                                        err_ref.info_obj_different_file(decl, file);
-                                        for elem in
-                                            &self.runtime_condition_stack[found_decl_depth..]
-                                        {
-                                            err_ref
-                                                .info((elem.span, file), "Runtime condition here");
-                                        }
-                                    }
-                                }
-                            }
-                        }
-                        WriteModifiers::Initial { initial_kw_span } => {
-                            if decl.identifier_type != IdentifierType::State {
-                                self.errors
-                                    .error(
-                                        initial_kw_span,
-                                        "Initial values can only be given to state registers",
-                                    )
-                                    .info_obj_different_file(decl, file);
-                            }
-=======
 
                             match wr.write_modifiers {
                                 WriteModifiers::Connection { .. } => {
@@ -505,7 +362,6 @@
                         WireReferenceRoot::NamedConstant(cst) => {
                             self.errors
                                 .error(cst.name_span, "Cannot assign to a global");
->>>>>>> 24042935
                         }
                         WireReferenceRoot::SubModulePort(port) => {
                             let module_port_decl =
@@ -543,33 +399,8 @@
         let global_obj: GlobalUUID = global_ref.id.into();
         let target_link_info = self.globals.get_link_info(global_obj);
 
-<<<<<<< HEAD
-        for (_, argument_type, given_arg) in
-            zip_eq(&global_ref.template_arg_types, &global_ref.template_args)
-        {
-            if let Some(TemplateArg {
-                kind: TemplateArgKind::Type(wr_typ),
-                ..
-            }) = given_arg
-            {
-                self.typecheck_written_type(wr_typ);
-                // This slot will not have been filled out yet
-                let specified_arg_type = self
-                    .type_checker
-                    .abstract_type_substitutor
-                    .written_to_abstract_type(wr_typ);
-                self.type_checker
-                    .abstract_type_substitutor
-                    .unify_must_succeed(argument_type, &specified_arg_type);
-            }
-        }
-
-        for (_parameter_id, argument_type, parameter) in zip_eq(
-            &global_ref.template_arg_types,
-=======
         for (_parameter_id, arg, parameter) in zip_eq(
             &global_ref.template_args,
->>>>>>> 24042935
             &target_link_info.template_parameters,
         ) {
             match arg.and_by_ref(&parameter.kind) {
@@ -583,34 +414,6 @@
                         .abstract_type_substitutor
                         .written_to_abstract_type_substitute_templates(
                             &decl.typ_expr,
-<<<<<<< HEAD
-                            &global_ref.template_arg_types, // Yes that's right. We already must substitute the templates for type variables here
-                        );
-
-                    self.type_checker
-                        .abstract_type_substitutor
-                        .unify_must_succeed(argument_type, &param_required_typ);
-                }
-            }
-        }
-
-        for (_, argument_type, given_arg) in
-            zip_eq(&global_ref.template_arg_types, &global_ref.template_args)
-        {
-            if let Some(TemplateArg {
-                kind: TemplateArgKind::Value(val),
-                ..
-            }) = given_arg
-            {
-                let argument_expr = self.working_on.instructions[*val].unwrap_subexpression();
-
-                self.type_checker.typecheck_write_to_abstract(
-                    &argument_expr.typ.typ,
-                    argument_type,
-                    argument_expr.span,
-                    "generative template argument",
-                );
-=======
                             &global_ref.template_args, // Yes that's right. We already must substitute the templates for type variables here
                         );
 
@@ -636,7 +439,6 @@
                         }
                     }
                 }
->>>>>>> 24042935
             }
         }
     }
@@ -658,13 +460,8 @@
                 self.typecheck_written_type(content_typ);
 
                 let idx_expr = self.working_on.instructions[*arr_idx].unwrap_subexpression();
-<<<<<<< HEAD
-                self.type_checker.typecheck_write_to_abstract(
-                    &idx_expr.typ.typ,
-=======
                 self.type_checker.unify_write_to_abstract(
                     idx_expr.typ,
->>>>>>> 24042935
                     &INT_TYPE.scalar(),
                     idx_expr.span,
                     "array size",
@@ -696,13 +493,8 @@
         if let Some(latency_spec) = lat_spec {
             let latency_specifier_expr =
                 self.working_on.instructions[latency_spec].unwrap_subexpression();
-<<<<<<< HEAD
-            self.type_checker.typecheck_write_to_abstract(
-                &latency_specifier_expr.typ.typ,
-=======
             self.type_checker.unify_write_to_abstract(
                 latency_specifier_expr.typ,
->>>>>>> 24042935
                 &INT_TYPE.scalar(),
                 latency_specifier_expr.span,
                 "latency specifier",
@@ -710,49 +502,6 @@
         }
     }
 
-<<<<<<< HEAD
-    fn typecheck_visit_write_to(
-        &mut self,
-        write_to: &WriteTo,
-        from_typ: &FullType,
-        from_span: Span,
-    ) {
-        let write_context = match write_to.write_modifiers {
-            WriteModifiers::Connection { .. } => "connection",
-            WriteModifiers::Initial { initial_kw_span: _ } => "initial value",
-        };
-        let declared_here = self.get_wire_ref_info(&write_to.to.root);
-        self.type_checker
-            .typecheck_write_to(from_typ, &write_to.to_type, from_span, || {
-                (
-                    write_context.to_string(),
-                    declared_here.into_iter().collect(),
-                )
-            });
-    }
-
-    fn get_interface_reference(
-        &self,
-        interface_reference: &ModuleInterfaceReference,
-    ) -> (&'l Module, &'l Interface) {
-        let submodule =
-            self.working_on.instructions[interface_reference.submodule_decl].unwrap_submodule();
-        let md = &self.globals[submodule.module_ref.id];
-        let interface = &md.interfaces[interface_reference.submodule_interface];
-        (md, interface)
-    }
-
-    fn report_errors_for_bad_function_call(
-        &self,
-        func_call: &FuncCall,
-        whole_func_span: Span,
-        mut to_spans_iter: impl ExactSizeIterator<Item = Span>,
-    ) {
-        let (md, interface) = self.get_interface_reference(&func_call.interface_reference);
-
-        let arg_count = func_call.arguments.len();
-        let expected_arg_count = interface.func_call_inputs.len();
-=======
     fn report_errors_for_bad_function_call(
         &self,
         func_call: &FuncCall,
@@ -762,7 +511,6 @@
     ) {
         let arg_count = func_call.arguments.len();
         let expected_arg_count = interface.interface.func_call_inputs.len();
->>>>>>> 24042935
 
         if arg_count != expected_arg_count {
             if arg_count > expected_arg_count {
@@ -778,28 +526,16 @@
 
                 self.errors
                     .error(excess_args_span, format!("Excess argument. Function takes {expected_arg_count} args, but {arg_count} were passed."))
-<<<<<<< HEAD
-                    .info_obj(&(md, interface));
-=======
                     .info_obj(interface);
->>>>>>> 24042935
             } else {
                 // Too few args, mention missing argument names
                 self.errors
                     .error(func_call.arguments_span.close_bracket(), format!("Too few arguments. Function takes {expected_arg_count} args, but {arg_count} were passed."))
-<<<<<<< HEAD
-                    .info_obj(&(md, interface));
-            }
-        }
-
-        let num_func_outputs = interface.func_call_outputs.len();
-=======
                     .info_obj(interface);
             }
         }
 
         let num_func_outputs = interface.interface.func_call_outputs.len();
->>>>>>> 24042935
         let num_targets = to_spans_iter.size_hint().0;
         if num_targets != num_func_outputs {
             if num_targets > num_func_outputs {
@@ -812,25 +548,6 @@
                 let excess_results_span = Span::new_overarching(start_span, end_span);
                 self.errors
                     .error(excess_results_span, format!("Excess output targets. Function returns {num_func_outputs} results, but {num_targets} targets were given."))
-<<<<<<< HEAD
-                    .info_obj(&(md, interface));
-            } else {
-                self.errors
-                    .error(whole_func_span, format!("Too few output targets. Function returns {num_func_outputs} results, but {num_targets} targets were given."))
-                    .info_obj(&(md, interface));
-            }
-        }
-    }
-
-    fn typecheck_func_call(&mut self, func_call: &FuncCall) -> PortIDRange {
-        let (md, interface) = self.get_interface_reference(&func_call.interface_reference);
-
-        for (port, arg) in std::iter::zip(interface.func_call_inputs, &func_call.arguments) {
-            let port_type =
-                self.get_type_of_port(port, func_call.interface_reference.submodule_decl);
-
-            let decl = md.get_port_decl(port);
-=======
                     .info_obj(interface);
             } else {
                 self.errors
@@ -851,39 +568,22 @@
             let port_decl = interface.get_port(port);
             let port_type =
                 port_decl.get_local_type(&mut self.type_checker.abstract_type_substitutor);
->>>>>>> 24042935
 
             // Typecheck the value with target type
             let from = self.working_on.instructions[*arg].unwrap_subexpression();
 
             self.join_with_condition(&port_type.domain, from.span);
             self.type_checker
-<<<<<<< HEAD
-                .typecheck_write_to(from.typ, &port_type, from.span, || {
-                    (
-                        "function argument".to_string(),
-                        vec![decl.make_info(md.link_info.file).unwrap()],
-                    )
-                });
-        }
-
-        interface.func_call_outputs
-=======
                 .unify_write_to(from.typ, &from.domain, &port_type, from.span, || {
                     ("function argument".to_string(), vec![port_decl.make_info()])
                 });
         }
 
         interface
->>>>>>> 24042935
     }
 
     fn typecheck_single_output_expr(&mut self, expr: SingleOutputExpression) {
         match expr.source {
-<<<<<<< HEAD
-            ExpressionSource::WireRef(from_wire) => {
-                self.typecheck_wire_reference(from_wire, expr.span, expr.typ);
-=======
             ExpressionSource::WireRef(wire_ref) => {
                 self.typecheck_wire_reference(wire_ref, expr.span, expr.domain);
 
@@ -895,22 +595,12 @@
                         expr.span,
                         "reading from wire reference",
                     );
->>>>>>> 24042935
             }
             ExpressionSource::UnaryOp { op, rank, right } => {
                 let right_expr = self.working_on.instructions[*right].unwrap_subexpression();
                 self.type_checker.typecheck_unary_operator_abstr(
                     *op,
                     rank,
-<<<<<<< HEAD
-                    &right_expr.typ.typ,
-                    right_expr.span,
-                    &expr.typ.typ,
-                );
-                self.type_checker.unify_domains(
-                    &right_expr.typ.domain,
-                    &expr.typ.domain,
-=======
                     right_expr.typ,
                     right_expr.span,
                     expr.typ,
@@ -918,7 +608,6 @@
                 self.type_checker.unify_domains(
                     &right_expr.domain,
                     &expr.domain,
->>>>>>> 24042935
                     right_expr.span,
                     "unary op",
                 );
@@ -935,17 +624,6 @@
                     self.type_checker.typecheck_binary_operator_abstr(
                         *op,
                         rank,
-<<<<<<< HEAD
-                        &left_expr.typ.typ,
-                        &right_expr.typ.typ,
-                        left_expr.span,
-                        right_expr.span,
-                        &expr.typ.typ,
-                    );
-                    self.type_checker.unify_domains(
-                        &left_expr.typ.domain,
-                        &expr.typ.domain,
-=======
                         left_expr.typ,
                         right_expr.typ,
                         left_expr.span,
@@ -955,51 +633,27 @@
                     self.type_checker.unify_domains(
                         &left_expr.domain,
                         &expr.domain,
->>>>>>> 24042935
                         left_expr.span,
                         "binop left",
                     );
                     self.type_checker.unify_domains(
-<<<<<<< HEAD
-                        &right_expr.typ.domain,
-                        &expr.typ.domain,
-=======
                         &right_expr.domain,
                         &expr.domain,
->>>>>>> 24042935
                         right_expr.span,
                         "binop right",
                     );
                 }
             }
             ExpressionSource::FuncCall(func_call) => {
-<<<<<<< HEAD
-                let func_call_outputs = self.typecheck_func_call(func_call);
-
-                self.report_errors_for_bad_function_call(
-                    func_call,
-=======
                 let interface = self.typecheck_func_call(func_call);
 
                 self.report_errors_for_bad_function_call(
                     func_call,
                     &interface,
->>>>>>> 24042935
                     expr.span,
                     std::iter::once(expr.span),
                 );
 
-<<<<<<< HEAD
-                if let Some(first_output) = func_call_outputs.first() {
-                    let port_type = self.get_type_of_port(
-                        first_output,
-                        func_call.interface_reference.submodule_decl,
-                    );
-
-                    self.type_checker.typecheck_write_to(
-                        &port_type,
-                        expr.typ,
-=======
                 if let Some(first_output) = interface.interface.func_call_outputs.first() {
                     let port_decl = interface.get_port(first_output);
                     let port_type =
@@ -1009,39 +663,23 @@
                         expr.typ,
                         &expr.domain,
                         &port_type,
->>>>>>> 24042935
                         expr.span,
                         "function call as expression",
                     );
                 }
             }
             ExpressionSource::Constant(value) => {
-<<<<<<< HEAD
-                self.type_checker
-                    .unify_with_constant(&expr.typ.typ, value, expr.span)
-=======
                 let var_typ = AbstractRankedType {
                     inner: AbstractInnerType::Named(value.get_type_id()),
                     rank: PeanoType::Zero,
                 };
                 self.type_checker
                     .unify_write_to_abstract(expr.typ, &var_typ, expr.span, "Constant");
->>>>>>> 24042935
             }
             ExpressionSource::ArrayConstruct(arr) => {
                 for elem_id in arr {
                     let elem_expr = self.working_on.instructions[*elem_id].unwrap_subexpression();
 
-<<<<<<< HEAD
-                    self.type_checker.unify_with_array_of(
-                        &expr.typ.typ,
-                        elem_expr.typ.typ.clone(),
-                        elem_expr.span,
-                    );
-                    self.type_checker.unify_domains(
-                        &elem_expr.typ.domain,
-                        &expr.typ.domain,
-=======
                     self.type_checker
                         .abstract_type_substitutor
                         .unify_report_error(
@@ -1053,7 +691,6 @@
                     self.type_checker.unify_domains(
                         &elem_expr.domain,
                         &expr.domain,
->>>>>>> 24042935
                         elem_expr.span,
                         "Array construction",
                     );
@@ -1062,14 +699,6 @@
         };
     }
     fn typecheck_multi_output_expr(&mut self, expr: &Expression, multi_write: &[WriteTo]) {
-<<<<<<< HEAD
-        match &expr.source {
-            ExpressionSource::FuncCall(func_call) => {
-                let func_call_outputs = self.typecheck_func_call(func_call);
-
-                self.report_errors_for_bad_function_call(
-                    func_call,
-=======
         for wr in multi_write {
             self.typecheck_wire_reference(&wr.to, wr.to_span, expr.domain);
         }
@@ -1080,18 +709,10 @@
                 self.report_errors_for_bad_function_call(
                     func_call,
                     &interface,
->>>>>>> 24042935
                     expr.span,
                     multi_write.iter().map(|v| v.to_span),
                 );
 
-<<<<<<< HEAD
-                for (port, to) in std::iter::zip(func_call_outputs, multi_write) {
-                    let port_type =
-                        self.get_type_of_port(port, func_call.interface_reference.submodule_decl);
-
-                    self.typecheck_visit_write_to(to, &port_type, expr.span);
-=======
                 for (port, to) in std::iter::zip(interface.interface.func_call_outputs, multi_write)
                 {
                     let port_decl = interface.get_port(port);
@@ -1105,7 +726,6 @@
                         to.to_span,
                         || ("function output".to_string(), vec![port_decl.make_info()]),
                     );
->>>>>>> 24042935
                 }
             }
             ExpressionSource::WireRef(..)
@@ -1113,11 +733,6 @@
             | ExpressionSource::BinaryOp { .. }
             | ExpressionSource::ArrayConstruct(..)
             | ExpressionSource::Constant(..) => {
-<<<<<<< HEAD
-                if let Some(single_write) = multi_write.first() {
-                    self.typecheck_single_output_expr(SingleOutputExpression {
-                        typ: &single_write.to_type,
-=======
                 if let Some(first_write) = multi_write.first() {
                     self.typecheck_single_output_expr(SingleOutputExpression {
                         typ: first_write.to.get_output_typ(),
@@ -1131,7 +746,6 @@
                     self.typecheck_single_output_expr(SingleOutputExpression {
                         typ: &sentinel,
                         domain: expr.domain,
->>>>>>> 24042935
                         span: expr.span,
                         source: &expr.source,
                     });
@@ -1149,23 +763,6 @@
                 }
             }
         }
-<<<<<<< HEAD
-        if let ExpressionSource::WireRef(wire_ref) = &expr.source {
-            if let Some(first_write) = multi_write.first() {
-                self.typecheck_wire_reference(wire_ref, expr.span, &first_write.to_type);
-            } else {
-                let sentinel = FullType {
-                    typ: self.type_checker.abstract_type_substitutor.alloc_unknown(),
-                    domain: expr.domain,
-                };
-                self.typecheck_wire_reference(wire_ref, expr.span, &sentinel);
-            }
-        }
-        for wr in multi_write {
-            self.typecheck_wire_reference(&wr.to, wr.to_span, &wr.to_type);
-        }
-=======
->>>>>>> 24042935
     }
 
     fn typecheck_visit_instruction(&mut self, instr_id: FlatID) {
@@ -1181,13 +778,8 @@
             Instruction::IfStatement(stm) => {
                 let condition_expr =
                     &self.working_on.instructions[stm.condition].unwrap_subexpression();
-<<<<<<< HEAD
-                self.type_checker.typecheck_write_to_abstract(
-                    &condition_expr.typ.typ,
-=======
                 self.type_checker.unify_write_to_abstract(
                     condition_expr.typ,
->>>>>>> 24042935
                     &BOOL_TYPE.scalar(),
                     condition_expr.span,
                     "if statement condition",
@@ -1215,10 +807,7 @@
                 ExpressionOutput::SubExpression(typ) => {
                     self.typecheck_single_output_expr(SingleOutputExpression {
                         typ,
-<<<<<<< HEAD
-=======
                         domain: expr.domain,
->>>>>>> 24042935
                         span: expr.span,
                         source: &expr.source,
                     });
@@ -1265,34 +854,6 @@
                     .is_ok());
             }
         }
-<<<<<<< HEAD
-    });
-
-    // Post type application. Solidify types and flag any remaining AbstractType::Unknown
-    for (_id, inst) in working_on.link_info.instructions.iter_mut() {
-        match inst {
-            Instruction::Expression(expr) => {
-                type_checker.finalize_domain_type(&mut expr.domain);
-                match &mut expr.output {
-                    ExpressionOutput::SubExpression(expr_typ) => {
-                        type_checker.finalize_type(linker_types, expr_typ, expr.span, errors);
-                    }
-                    ExpressionOutput::MultiWrite(write_tos) => {
-                        for wr in write_tos {
-                            type_checker.finalize_type(
-                                linker_types,
-                                &mut wr.to_type,
-                                wr.to_span,
-                                errors,
-                            );
-                            type_checker.finalize_wire_ref(linker_types, &mut wr.to, errors);
-                        }
-                    }
-                }
-                match &mut expr.source {
-                    ExpressionSource::WireRef(wr) => {
-                        type_checker.finalize_wire_ref(linker_types, wr, errors);
-=======
 
         // Post type application. Solidify types and flag any remaining AbstractType::Unknown
         for (_id, inst) in working_on.link_info.instructions.iter_mut() {
@@ -1308,7 +869,6 @@
                                 self.finalize_wire_ref(&mut wr.to);
                             }
                         }
->>>>>>> 24042935
                     }
                     match &mut expr.source {
                         ExpressionSource::WireRef(wr) => {
@@ -1322,20 +882,6 @@
                         }
                         _ => {}
                     }
-<<<<<<< HEAD
-                    _ => {}
-                }
-            }
-            Instruction::Declaration(decl) => {
-                type_checker.finalize_type(linker_types, &mut decl.typ, decl.name_span, errors)
-            }
-            // TODO Submodule domains may not be crossed either?
-            Instruction::SubModule(sm) => {
-                for (_domain_id_in_submodule, domain_assigned_to_it_here) in
-                    &mut sm.local_interface_domains
-                {
-                    type_checker.finalize_domain_type(domain_assigned_to_it_here);
-=======
                 }
                 Instruction::Declaration(decl) => self.finalize_type(&mut decl.typ, decl.name_span),
                 // TODO Submodule domains may not be crossed either?
@@ -1346,7 +892,6 @@
                         self.finalize_domain_type(domain_assigned_to_it_here);
                     }
                     self.finalize_global_ref(&mut sm.module_ref);
->>>>>>> 24042935
                 }
                 _other => {}
             }
