use crate::alloc::{zip_eq, ArenaAllocator};
use crate::errors::{ErrorInfo, ErrorInfoObject, FileKnowingErrorInfoObject};
use crate::prelude::*;
use crate::typing::template::{ParameterKind, TemplateArg};
use crate::typing::type_inference::{FailedUnification, Substitutor};

use crate::debug::SpanDebugger;
use crate::linker::{GlobalResolver, GlobalUUID, AFTER_TYPECHECK_CP};

use crate::typing::written_type::WrittenType;
use crate::typing::{
    abstract_type::{DomainType, FullTypeUnifier, BOOL_TYPE, INT_TYPE},
    template::TemplateArgKind,
};

use super::*;

pub fn typecheck_all_modules(linker: &mut Linker) {
    let module_uuids: Vec<ModuleUUID> = linker.modules.iter().map(|(id, _md)| id).collect();
    for module_uuid in module_uuids {
        let working_on_mut = &mut linker.modules[module_uuid];
        let errs_globals = working_on_mut.link_info.take_errors_globals();
        let type_alloc = *working_on_mut.link_info.type_variable_alloc.take().unwrap();

        let working_on: &Module = &linker.modules[module_uuid];
        let globals = GlobalResolver::new(linker, &working_on.link_info, errs_globals);

        println!("Typechecking {}", &working_on.link_info.name);
        let _panic_guard = SpanDebugger::new(
            "Typechecking",
            &working_on.link_info.name,
            &linker.files[working_on.link_info.file],
        );

        let mut context = TypeCheckingContext {
            globals: &globals,
            errors: &globals.errors,
            type_checker: FullTypeUnifier::new(
                &working_on.link_info.template_parameters,
                type_alloc,
            ),
            runtime_condition_stack: Vec::new(),
            working_on: &working_on.link_info,
        };

        context.typecheck();

        let type_checker = context.type_checker;
        let errs_and_globals = globals.decommission(&linker.files);

        // Grab another mutable copy of md so it doesn't force a borrow conflict
        let working_on_mut = &mut linker.modules[module_uuid];
        apply_types(
            type_checker,
            working_on_mut,
            &errs_and_globals.0,
            &linker.types,
        );

        working_on_mut
            .link_info
            .reabsorb_errors_globals(errs_and_globals, AFTER_TYPECHECK_CP);

        // Also create the inference info now.
        working_on_mut.latency_inference_info = PortLatencyInferenceInfo::make(
            &working_on_mut.ports,
            &working_on_mut.link_info.instructions,
            working_on_mut.link_info.template_parameters.len(),
        );

        if crate::debug::is_enabled("print-flattened") {
            working_on_mut.print_flattened_module(&linker.files[working_on_mut.link_info.file]);
        }
    }
}

struct ConditionStackElem {
    ends_at: FlatID,
    span: Span,
    domain: DomainType,
}

struct TypeCheckingContext<'l, 'errs> {
    globals: &'l GlobalResolver<'l>,
    errors: &'errs ErrorCollector<'l>,
    working_on: &'l LinkInfo,
    type_checker: FullTypeUnifier,
    runtime_condition_stack: Vec<ConditionStackElem>,
}

impl<'l> TypeCheckingContext<'l, '_> {
    fn get_decl_of_module_port(
        &self,
        port: PortID,
        submodule_instr: FlatID,
    ) -> (&'l Declaration, FileUUID) {
        let submodule_id = self.working_on.instructions[submodule_instr]
            .unwrap_submodule()
            .module_ref
            .id;
        let module = &self.globals[submodule_id];
        let decl = module.get_port_decl(port);
        (decl, module.link_info.file)
    }

    fn get_type_of_port(&mut self, port: PortID, submodule_instr: FlatID) -> FullType {
        let submodule_inst = self.working_on.instructions[submodule_instr].unwrap_submodule();
        let submodule_module = &self.globals[submodule_inst.module_ref.id];
        let decl = submodule_module.get_port_decl(port);
        let port_interface = submodule_module.ports[port].domain;
        let port_local_domain = submodule_inst.local_interface_domains[port_interface];
        let typ = self
            .type_checker
            .abstract_type_substitutor
            .written_to_abstract_type_substitute_templates(
                &decl.typ_expr,
                &submodule_inst.module_ref.template_arg_types,
            );
        FullType {
            typ,
            domain: port_local_domain,
        }
    }

    fn get_wire_ref_info(&self, wire_ref_root: &WireReferenceRoot) -> Option<ErrorInfo> {
        Some(match wire_ref_root {
            WireReferenceRoot::LocalDecl(id, _) => {
                let decl_root = self.working_on.instructions[*id].unwrap_declaration();
                decl_root.make_info(self.errors.file).unwrap()
            }
            WireReferenceRoot::NamedConstant(cst) => {
                let linker_cst = &self.globals[cst.id];
                linker_cst.link_info.make_global_info(self.errors.files)
            }
            WireReferenceRoot::SubModulePort(port) => {
                let (decl, file) = self.get_decl_of_module_port(port.port, port.submodule_decl);
                decl.make_info(file).unwrap()
            }
            WireReferenceRoot::Error => {
                return None;
            }
        })
    }

    /// Wire references are used in two contexts:
    /// - Reading from a wire
    /// - Writing to a wire
    ///
    /// The AbstractTypes just get unified
    ///
    /// But the domains behave differently.
    /// - Reading:
    ///     The domains combine to form the lowest common denominator.
    ///     If all are generative this becomes generative
    ///     At least one non-generative domain makes the whole thing non-generative
    ///     It should be supplied with a generative output_typ domain when generative, and an unknown domain variable otherwise
    /// - Writing:
    ///     The output_typ domain should be generative when wire_ref.root is generative, or a generative value is required such as with "initial"
    ///     When wire_ref.root is not generative, it should be an unknown domain variable
    fn typecheck_wire_reference(
        &mut self,
        wire_ref: &WireReference,
        whole_span: Span,
        output_typ: &FullType,
    ) {
        self.join_with_condition(&output_typ.domain, whole_span);
        let root_type = match &wire_ref.root {
            WireReferenceRoot::LocalDecl(id, _) => {
                let decl_root = self.working_on.instructions[*id].unwrap_declaration();
                decl_root.typ.clone()
            }
            WireReferenceRoot::NamedConstant(cst) => {
                self.typecheck_template_global(cst);

                let linker_cst = &self.globals[cst.id];
                let decl =
                    linker_cst.link_info.instructions[linker_cst.output_decl].unwrap_declaration();
                let typ = self
                    .type_checker
                    .abstract_type_substitutor
                    .written_to_abstract_type_substitute_templates(
                        &decl.typ_expr,
                        &cst.template_arg_types,
                    );
                FullType {
                    typ,
                    domain: DomainType::Generative,
                }
            }
            WireReferenceRoot::SubModulePort(port) => {
                self.get_type_of_port(port.port, port.submodule_decl)
            }
            WireReferenceRoot::Error => return,
        };

        self.type_checker.unify_domains(
            &root_type.domain,
            &output_typ.domain,
            whole_span,
            "wire reference root with root type",
        );

        let mut current_type_in_progress = root_type.typ;
        for p in &wire_ref.path {
            match p {
<<<<<<< HEAD
                WireReferencePathElement::ArrayAccess { idx, bracket_span } => {
                    let idx_expr = self.working_on.instructions[*idx].unwrap_expression();
=======
                &WireReferencePathElement::ArrayAccess { idx, bracket_span } => {
                    let idx_expr = self.working_on.instructions[idx].unwrap_subexpression();
>>>>>>> 2fdf2b21

                    let new_resulting_variable =
                        self.type_checker.abstract_type_substitutor.alloc_unknown();
                    let arr_span = bracket_span.outer_span();
                    {
                        self.type_checker
                            .abstract_type_substitutor
                            .unify_report_error(
                                &idx_expr.typ.typ,
                                &INT_TYPE.scalar(),
                                idx_expr.span,
                                "array index",
                            );
                        self.type_checker.unify_with_array_of(
                            &current_type_in_progress,
                            new_resulting_variable.clone(),
                            arr_span,
                        );
                    };

                    self.type_checker.unify_domains(
                        &idx_expr.typ.domain,
                        &output_typ.domain,
                        idx_expr.span,
                        "array access index",
                    );
                    current_type_in_progress = new_resulting_variable;
                }
                WireReferencePathElement::ArraySlice {
                    idx_a,
                    idx_b,
                    bracket_span,
                } => {
                    let idx_expr_a = self.working_on.instructions[*idx_a].unwrap_expression();
                    let idx_expr_b = self.working_on.instructions[*idx_b].unwrap_expression();

                    let new_resulting_variable =
                        self.type_checker.abstract_type_substitutor.alloc_unknown();
                    let arr_span = bracket_span.outer_span();

                    self.type_checker
                        .abstract_type_substitutor
                        .unify_report_error(
                            &idx_expr_a.typ.typ,
                            &INT_TYPE.scalar(),
                            idx_expr_a.span,
                            "array slice start index",
                        );

                    self.type_checker
                        .abstract_type_substitutor
                        .unify_report_error(
                            &idx_expr_b.typ.typ,
                            &INT_TYPE.scalar(),
                            idx_expr_b.span,
                            "array slice end index",
                        );

                    self.type_checker
                        .abstract_type_substitutor
                        .unify_report_error(
                            &current_type_in_progress,
                            &new_resulting_variable,
                            arr_span,
                            "array slice",
                        );

                    self.type_checker.unify_domains(
                        &idx_expr_a.typ.domain,
                        &output_typ.domain,
                        idx_expr_a.span,
                        "array slice start index",
                    );
                    self.type_checker.unify_domains(
                        &idx_expr_b.typ.domain,
                        &output_typ.domain,
                        idx_expr_b.span,
                        "array slice end index",
                    );
                    current_type_in_progress = new_resulting_variable;
                }
            }
        }

        self.type_checker
            .abstract_type_substitutor
            .unify_report_error(
                &output_typ.typ,
                &current_type_in_progress,
                whole_span,
                "variable reference",
            );
    }

    fn control_flow_visit_instruction(&mut self, inst_id: FlatID) {
        while let Some(parent_block) = self.runtime_condition_stack.last() {
            if parent_block.ends_at != inst_id {
                break;
            }
            self.runtime_condition_stack.pop().unwrap();
        }
        match &self.working_on.instructions[inst_id] {
            Instruction::SubModule(sm) => {
                self.typecheck_template_global(&sm.module_ref);
            }
            Instruction::Declaration(decl) => {
                // For both runtime, and compiletime declarations.
                decl.declaration_runtime_depth
                    .set(self.runtime_condition_stack.len())
                    .unwrap();
            }
            Instruction::Expression(Expression {
                output: ExpressionOutput::SubExpression(_),
                ..
            }) => {}
            Instruction::Expression(Expression {
                output: ExpressionOutput::MultiWrite(writes),
                ..
            }) => {
                for wr in writes {
                    let (decl, file) = match &wr.to.root {
                        WireReferenceRoot::LocalDecl(decl_id, _) => {
                            let decl = self.working_on.instructions[*decl_id].unwrap_declaration();
                            if decl.read_only {
                                self.errors
                                    .error(wr.to_span, format!("'{}' is read-only", decl.name))
                                    .info_obj_same_file(decl);
                            }
                            (decl, self.errors.file)
                        }
                        WireReferenceRoot::NamedConstant(cst) => {
                            self.errors
                                .error(cst.name_span, "Cannot assign to a global");
                            return;
                        }
                        WireReferenceRoot::SubModulePort(port) => {
                            let module_port_decl =
                                self.get_decl_of_module_port(port.port, port.submodule_decl);

                            if !module_port_decl.0.decl_kind.is_io_port().unwrap() {
                                self.errors
                                    .error(wr.to_span, "Cannot assign to a submodule output port")
                                    .info_obj_different_file(
                                        module_port_decl.0,
                                        module_port_decl.1,
                                    );
                            }

                            module_port_decl
                        }
                        WireReferenceRoot::Error => {
                            return;
                        }
                    };

                    match wr.write_modifiers {
                        WriteModifiers::Connection { .. } => {
                            if decl.identifier_type.is_generative() {
                                // Check that this generative declaration isn't used in a non-compiletime if
                                if let Some(root_flat) = wr.to.root.get_root_flat() {
                                    let to_decl = self.working_on.instructions[root_flat]
                                        .unwrap_declaration();

                                    let found_decl_depth =
                                        *to_decl.declaration_runtime_depth.get().unwrap();
                                    if self.runtime_condition_stack.len() > found_decl_depth {
                                        let err_ref = self.errors.error(wr.to_span, "Cannot write to generative variables in runtime conditional block");
                                        err_ref.info_obj_different_file(decl, file);
                                        for elem in
                                            &self.runtime_condition_stack[found_decl_depth..]
                                        {
                                            err_ref
                                                .info((elem.span, file), "Runtime condition here");
                                        }
                                    }
                                }
                            }
                        }
                        WriteModifiers::Initial { initial_kw_span } => {
                            if decl.identifier_type != IdentifierType::State {
                                self.errors
                                    .error(
                                        initial_kw_span,
                                        "Initial values can only be given to state registers",
                                    )
                                    .info_obj_different_file(decl, file);
                            }
                        }
                    }
                }
            }
            Instruction::IfStatement(if_stmt) => {
                let condition_expr =
                    self.working_on.instructions[if_stmt.condition].unwrap_subexpression();
                if !if_stmt.is_generative {
                    self.runtime_condition_stack.push(ConditionStackElem {
                        ends_at: if_stmt.else_block.1,
                        span: condition_expr.span,
                        domain: condition_expr.typ.domain,
                    });
                }
            }
            Instruction::ForStatement(_) => {}
        }
    }

    fn typecheck_template_global<ID: Copy + Into<GlobalUUID>>(
        &mut self,
        global_ref: &GlobalReference<ID>,
    ) {
        let global_obj: GlobalUUID = global_ref.id.into();
        let target_link_info = self.globals.get_link_info(global_obj);

        for (_, argument_type, given_arg) in
            zip_eq(&global_ref.template_arg_types, &global_ref.template_args)
        {
            if let Some(TemplateArg {
                kind: TemplateArgKind::Type(wr_typ),
                ..
            }) = given_arg
            {
                self.typecheck_written_type(wr_typ);
                // This slot will not have been filled out yet
                let specified_arg_type = self
                    .type_checker
                    .abstract_type_substitutor
                    .written_to_abstract_type(wr_typ);
                self.type_checker
                    .abstract_type_substitutor
                    .unify_must_succeed(argument_type, &specified_arg_type);
            }
        }

        for (_parameter_id, argument_type, parameter) in zip_eq(
            &global_ref.template_arg_types,
            &target_link_info.template_parameters,
        ) {
            match &parameter.kind {
                ParameterKind::Type(_) => {} // Do nothing, nothing to unify with. Maybe in the future traits?
                ParameterKind::Generative(parameter) => {
                    let decl = target_link_info.instructions[parameter.declaration_instruction]
                        .unwrap_declaration();

                    let param_required_typ = self
                        .type_checker
                        .abstract_type_substitutor
                        .written_to_abstract_type_substitute_templates(
                            &decl.typ_expr,
                            &global_ref.template_arg_types, // Yes that's right. We already must substitute the templates for type variables here
                        );

                    self.type_checker
                        .abstract_type_substitutor
                        .unify_must_succeed(argument_type, &param_required_typ);
                }
            }
        }

        for (_, argument_type, given_arg) in
            zip_eq(&global_ref.template_arg_types, &global_ref.template_args)
        {
            if let Some(TemplateArg {
                kind: TemplateArgKind::Value(val),
                ..
            }) = given_arg
            {
                let argument_expr = self.working_on.instructions[*val].unwrap_subexpression();

                self.type_checker.typecheck_write_to_abstract(
                    &argument_expr.typ.typ,
                    argument_type,
                    argument_expr.span,
                    "generative template argument",
                );
            }
        }
    }

    /// Critically, this is different from [TypeUnifier::unify_with_written_type].
    /// That one unifies a given typ with the written type, without checking the written type.
    ///
    /// This function checks the written type itself.
    fn typecheck_written_type(&mut self, wr_typ: &WrittenType) {
        match wr_typ {
            WrittenType::Error(_) => {}
            WrittenType::TemplateVariable(_, _) => {}
            WrittenType::Named(global_ref) => {
                self.typecheck_template_global(global_ref);
            }
            WrittenType::Array(_, arr_box) => {
                let (content_typ, arr_idx, _bracket_span) = arr_box.deref();

                self.typecheck_written_type(content_typ);

                let idx_expr = self.working_on.instructions[*arr_idx].unwrap_subexpression();
                self.type_checker.typecheck_write_to_abstract(
                    &idx_expr.typ.typ,
                    &INT_TYPE.scalar(),
                    idx_expr.span,
                    "array size",
                );
            }
        }
    }

    /// TODO: writes to declarations that are in same scope need not be checked as such.
    ///
    /// This allows to work with temporaries of a different domain within an if statement
    ///
    /// Which could allow for a little more encapsulation in certain circumstances
    ///
    /// Also, this meshes with the thing where we only add condition wires to writes that go
    /// outside of a condition block
    fn join_with_condition(&mut self, ref_domain: &DomainType, span: Span) {
        if let Some(condition_domain) = self.get_current_condition_domain() {
            self.type_checker.unify_domains(
                ref_domain,
                &condition_domain.0,
                span,
                "condition join",
            );
        }
    }

    fn typecheck_visit_latency_specifier(&mut self, lat_spec: Option<FlatID>) {
        if let Some(latency_spec) = lat_spec {
            let latency_specifier_expr =
                self.working_on.instructions[latency_spec].unwrap_subexpression();
            self.type_checker.typecheck_write_to_abstract(
                &latency_specifier_expr.typ.typ,
                &INT_TYPE.scalar(),
                latency_specifier_expr.span,
                "latency specifier",
            );
        }
    }

    fn typecheck_visit_write_to(
        &mut self,
        write_to: &WriteTo,
        from_typ: &FullType,
        from_span: Span,
    ) {
        let write_context = match write_to.write_modifiers {
            WriteModifiers::Connection { .. } => "connection",
            WriteModifiers::Initial { initial_kw_span: _ } => "initial value",
        };
        let declared_here = self.get_wire_ref_info(&write_to.to.root);
        self.type_checker
            .typecheck_write_to(from_typ, &write_to.to_type, from_span, || {
                (
                    write_context.to_string(),
                    declared_here.into_iter().collect(),
                )
            });
    }

    fn get_interface_reference(
        &self,
        interface_reference: &ModuleInterfaceReference,
    ) -> (&'l Module, &'l Interface) {
        let submodule =
            self.working_on.instructions[interface_reference.submodule_decl].unwrap_submodule();
        let md = &self.globals[submodule.module_ref.id];
        let interface = &md.interfaces[interface_reference.submodule_interface];
        (md, interface)
    }

    fn report_errors_for_bad_function_call(
        &self,
        func_call: &FuncCall,
        whole_func_span: Span,
        mut to_spans_iter: impl ExactSizeIterator<Item = Span>,
    ) {
        let (md, interface) = self.get_interface_reference(&func_call.interface_reference);

        let arg_count = func_call.arguments.len();
        let expected_arg_count = interface.func_call_inputs.len();

        if arg_count != expected_arg_count {
            if arg_count > expected_arg_count {
                // Too many args, complain about excess args at the end
                let excess_args_span = Span::new_overarching(
                    self.working_on.instructions[func_call.arguments[expected_arg_count]]
                        .unwrap_expression()
                        .span,
                    self.working_on.instructions[*func_call.arguments.last().unwrap()]
                        .unwrap_expression()
                        .span,
                );

                self.errors
                    .error(excess_args_span, format!("Excess argument. Function takes {expected_arg_count} args, but {arg_count} were passed."))
                    .info_obj(&(md, interface));
            } else {
                // Too few args, mention missing argument names
                self.errors
                    .error(func_call.arguments_span.close_bracket(), format!("Too few arguments. Function takes {expected_arg_count} args, but {arg_count} were passed."))
                    .info_obj(&(md, interface));
            }
        }

        let num_func_outputs = interface.func_call_outputs.len();
        let num_targets = to_spans_iter.size_hint().0;
        if num_targets != num_func_outputs {
            if num_targets > num_func_outputs {
                let start_span: Span = to_spans_iter.nth(num_func_outputs).unwrap();
                let mut end_span = start_span;
                if let Some(end) = to_spans_iter.last() {
                    end_span = end;
                }

                let excess_results_span = Span::new_overarching(start_span, end_span);
                self.errors
                    .error(excess_results_span, format!("Excess output targets. Function returns {num_func_outputs} results, but {num_targets} targets were given."))
                    .info_obj(&(md, interface));
            } else {
                self.errors
                    .error(whole_func_span, format!("Too few output targets. Function returns {num_func_outputs} results, but {num_targets} targets were given."))
                    .info_obj(&(md, interface));
            }
        }
    }

    fn typecheck_func_call(&mut self, func_call: &FuncCall) -> PortIDRange {
        let (md, interface) = self.get_interface_reference(&func_call.interface_reference);

        for (port, arg) in std::iter::zip(interface.func_call_inputs, &func_call.arguments) {
            let port_type =
                self.get_type_of_port(port, func_call.interface_reference.submodule_decl);

            let decl = md.get_port_decl(port);

            // Typecheck the value with target type
            let from = self.working_on.instructions[*arg].unwrap_subexpression();

            self.join_with_condition(&port_type.domain, from.span);
            self.type_checker
                .typecheck_write_to(from.typ, &port_type, from.span, || {
                    (
                        "function argument".to_string(),
                        vec![decl.make_info(md.link_info.file).unwrap()],
                    )
                });
        }

        interface.func_call_outputs
    }

    fn typecheck_single_output_expr(&mut self, expr: SingleOutputExpression) {
        match expr.source {
            ExpressionSource::WireRef(from_wire) => {
                self.typecheck_wire_reference(from_wire, expr.span, expr.typ);
            }
            ExpressionSource::UnaryOp { op, rank, right } => {
                let right_expr = self.working_on.instructions[*right].unwrap_subexpression();
                self.type_checker.typecheck_unary_operator_abstr(
                    *op,
                    rank,
                    &right_expr.typ.typ,
                    right_expr.span,
                    &expr.typ.typ,
                );
                self.type_checker.unify_domains(
                    &right_expr.typ.domain,
                    &expr.typ.domain,
                    right_expr.span,
                    "unary op",
                );
            }
            ExpressionSource::BinaryOp {
                op,
                rank,
                left,
                right,
            } => {
                let left_expr = self.working_on.instructions[*left].unwrap_subexpression();
                let right_expr = self.working_on.instructions[*right].unwrap_subexpression();
                {
                    self.type_checker.typecheck_binary_operator_abstr(
                        *op,
                        rank,
                        &left_expr.typ.typ,
                        &right_expr.typ.typ,
                        left_expr.span,
                        right_expr.span,
                        &expr.typ.typ,
                    );
                    self.type_checker.unify_domains(
                        &left_expr.typ.domain,
                        &expr.typ.domain,
                        left_expr.span,
                        "binop left",
                    );
                    self.type_checker.unify_domains(
                        &right_expr.typ.domain,
                        &expr.typ.domain,
                        right_expr.span,
                        "binop right",
                    );
                }
            }
            ExpressionSource::FuncCall(func_call) => {
                let func_call_outputs = self.typecheck_func_call(func_call);

                self.report_errors_for_bad_function_call(
                    func_call,
                    expr.span,
                    std::iter::once(expr.span),
                );

                if let Some(first_output) = func_call_outputs.first() {
                    let port_type = self.get_type_of_port(
                        first_output,
                        func_call.interface_reference.submodule_decl,
                    );

                    self.type_checker.typecheck_write_to(
                        &port_type,
                        expr.typ,
                        expr.span,
                        "function call as expression",
                    );
                }
            }
            ExpressionSource::Constant(value) => {
                self.type_checker
                    .unify_with_constant(&expr.typ.typ, value, expr.span)
            }
            ExpressionSource::ArrayConstruct(arr) => {
                for elem_id in arr {
                    let elem_expr = self.working_on.instructions[*elem_id].unwrap_subexpression();

                    self.type_checker.unify_with_array_of(
                        &expr.typ.typ,
                        elem_expr.typ.typ.clone(),
                        elem_expr.span,
                    );
                    self.type_checker.unify_domains(
                        &elem_expr.typ.domain,
                        &expr.typ.domain,
                        elem_expr.span,
                        "Array construction",
                    );
                }
            }
        };
    }
    fn typecheck_multi_output_expr(&mut self, expr: &Expression, multi_write: &[WriteTo]) {
        match &expr.source {
            ExpressionSource::FuncCall(func_call) => {
                let func_call_outputs = self.typecheck_func_call(func_call);

                self.report_errors_for_bad_function_call(
                    func_call,
                    expr.span,
                    multi_write.iter().map(|v| v.to_span),
                );

                for (port, to) in std::iter::zip(func_call_outputs, multi_write) {
                    let port_type =
                        self.get_type_of_port(port, func_call.interface_reference.submodule_decl);

                    self.typecheck_visit_write_to(to, &port_type, expr.span);
                }
            }
            ExpressionSource::WireRef(..)
            | ExpressionSource::UnaryOp { .. }
            | ExpressionSource::BinaryOp { .. }
            | ExpressionSource::ArrayConstruct(..)
            | ExpressionSource::Constant(..) => {
                if let Some(single_write) = multi_write.first() {
                    self.typecheck_single_output_expr(SingleOutputExpression {
                        typ: &single_write.to_type,
                        span: expr.span,
                        source: &expr.source,
                    });
                }

                // Don't output errors for 0 outputs. See no errors on zero outputs (#79)
                if multi_write.len() > 1 {
                    self.errors.error(
                        expr.span,
                        format!(
                            "Non-function assignments must output exactly 1 output instead of {}",
                            multi_write.len()
                        ),
                    );
                }
            }
        }
        if let ExpressionSource::WireRef(wire_ref) = &expr.source {
            if let Some(first_write) = multi_write.first() {
                self.typecheck_wire_reference(wire_ref, expr.span, &first_write.to_type);
            } else {
                let sentinel = FullType {
                    typ: self.type_checker.abstract_type_substitutor.alloc_unknown(),
                    domain: expr.domain,
                };
                self.typecheck_wire_reference(wire_ref, expr.span, &sentinel);
            }
        }
        for wr in multi_write {
            self.typecheck_wire_reference(&wr.to, wr.to_span, &wr.to_type);
        }
    }

    fn typecheck_visit_instruction(&mut self, instr_id: FlatID) {
        match &self.working_on.instructions[instr_id] {
            Instruction::SubModule(sm) => {
                self.typecheck_template_global(&sm.module_ref);
            }
            Instruction::Declaration(decl) => {
                self.typecheck_visit_latency_specifier(decl.latency_specifier);

                self.typecheck_written_type(&decl.typ_expr);
            }
            Instruction::IfStatement(stm) => {
                let condition_expr =
                    &self.working_on.instructions[stm.condition].unwrap_subexpression();
                self.type_checker.typecheck_write_to_abstract(
                    &condition_expr.typ.typ,
                    &BOOL_TYPE.scalar(),
                    condition_expr.span,
                    "if statement condition",
                );
            }
            Instruction::ForStatement(stm) => {
                let loop_var = self.working_on.instructions[stm.loop_var_decl].unwrap_declaration();
                let start = self.working_on.instructions[stm.start].unwrap_subexpression();
                let end = self.working_on.instructions[stm.end].unwrap_subexpression();

                self.type_checker.typecheck_write_to_abstract(
                    &start.typ.typ,
                    &loop_var.typ.typ,
                    start.span,
                    "for loop start",
                );
                self.type_checker.typecheck_write_to_abstract(
                    &end.typ.typ,
                    &loop_var.typ.typ,
                    end.span,
                    "for loop end",
                );
            }
            Instruction::Expression(expr) => match &expr.output {
                ExpressionOutput::SubExpression(typ) => {
                    self.typecheck_single_output_expr(SingleOutputExpression {
                        typ,
                        span: expr.span,
                        source: &expr.source,
                    });
                }
                ExpressionOutput::MultiWrite(write_tos) => {
                    self.typecheck_multi_output_expr(expr, write_tos);
                }
            },
        }
    }

    fn get_current_condition_domain(&self) -> Option<(DomainType, Span)> {
        let last = self.runtime_condition_stack.last()?;
        Some((last.domain, last.span))
    }

    /// Should be followed up by a [apply_types] call to actually apply all the checked types.
    fn typecheck(&mut self) {
        for elem_id in self.working_on.instructions.id_range() {
            self.control_flow_visit_instruction(elem_id);
            self.typecheck_visit_instruction(elem_id);
        }
    }
}

// ====== Free functions for actually applying the result of type checking ======

pub fn apply_types(
    mut type_checker: FullTypeUnifier,
    working_on: &mut Module,
    errors: &ErrorCollector,
    linker_types: &ArenaAllocator<StructType, TypeUUIDMarker>,
) {
    // Set the remaining domain variables that aren't associated with a module port.
    // We just find domain IDs that haven't been
    let mut leftover_domain_alloc =
        UUIDAllocator::new_start_from(working_on.domains.get_next_alloc_id());
    for (_, d) in type_checker.domain_substitutor.iter() {
        if d.get().is_none() {
            assert!(d
                .set(DomainType::Physical(leftover_domain_alloc.alloc()))
                .is_ok());
        }
    }

    // Assign names to all of the domains in this module
    working_on.domains = leftover_domain_alloc.as_range().map(|id| {
        if let Some(work_on_domain) = working_on.domains.get(id) {
            work_on_domain.clone()
        } else {
            DomainInfo {
                name: format!("domain_{}", id.get_hidden_value()),
                name_span: None,
            }
        }
    });

    // Post type application. Solidify types and flag any remaining AbstractType::Unknown
    for (_id, inst) in working_on.link_info.instructions.iter_mut() {
        match inst {
            Instruction::Expression(expr) => {
                type_checker.finalize_domain_type(&mut expr.domain);
                match &mut expr.output {
                    ExpressionOutput::SubExpression(expr_typ) => {
                        type_checker.finalize_type(linker_types, expr_typ, expr.span, errors);
                    }
                    ExpressionOutput::MultiWrite(write_tos) => {
                        for wr in write_tos {
                            type_checker.finalize_type(
                                linker_types,
                                &mut wr.to_type,
                                wr.to_span,
                                errors,
                            );
                            type_checker.finalize_wire_ref(linker_types, &mut wr.to, errors);
                        }
                    }
                }
                match &mut expr.source {
                    ExpressionSource::WireRef(wr) => {
                        type_checker.finalize_wire_ref(linker_types, wr, errors);
                    }
                    ExpressionSource::UnaryOp { rank, .. }
                    | ExpressionSource::BinaryOp { rank, .. } => {
                        let _ = type_checker
                            .abstract_type_substitutor
                            .rank_substitutor
                            .fully_substitute(rank); // No need to report incomplete peano error, as one of the ports would have reported it
                    }
                    _ => {}
                }
            }
            Instruction::Declaration(decl) => {
                type_checker.finalize_type(linker_types, &mut decl.typ, decl.name_span, errors)
            }
            // TODO Submodule domains may not be crossed either?
            Instruction::SubModule(sm) => {
                for (_domain_id_in_submodule, domain_assigned_to_it_here) in
                    &mut sm.local_interface_domains
                {
                    type_checker.finalize_domain_type(domain_assigned_to_it_here);
                }
                type_checker.finalize_global_ref(linker_types, &mut sm.module_ref, errors);
            }
            _other => {}
        }
    }

    // Print all errors
    for FailedUnification {
        mut found,
        mut expected,
        span,
        context,
        infos,
    } in type_checker.abstract_type_substitutor.extract_errors()
    {
        // Not being able to fully substitute is not an issue. We just display partial types
        let _ = type_checker
            .abstract_type_substitutor
            .fully_substitute(&mut found);
        let _ = type_checker
            .abstract_type_substitutor
            .fully_substitute(&mut expected);

        let expected_name = expected
            .display(linker_types, &type_checker.template_type_names)
            .to_string();
        let found_name = found
            .display(linker_types, &type_checker.template_type_names)
            .to_string();
        errors
            .error(span, format!("Typing Error: {context} expects a {expected_name} but was given a {found_name}"))
            .add_info_list(infos);

        assert!(
            expected_name != found_name,
            "{expected_name} != {found_name}"
        );
    }
    for FailedUnification {
        mut found,
        mut expected,
        span,
        context,
        infos,
    } in type_checker.domain_substitutor.extract_errors()
    {
        assert!(type_checker.domain_substitutor.fully_substitute(&mut found));
        assert!(type_checker
            .domain_substitutor
            .fully_substitute(&mut expected));

        let expected_name = format!("{expected:?}");
        let found_name = format!("{found:?}");
        errors
            .error(span, format!("Domain error: Attempting to combine domains {found_name} and {expected_name} in {context}"))
            .add_info_list(infos);

        assert!(
            expected_name != found_name,
            "{expected_name} != {found_name}"
        );
    }
}<|MERGE_RESOLUTION|>--- conflicted
+++ resolved
@@ -203,13 +203,8 @@
         let mut current_type_in_progress = root_type.typ;
         for p in &wire_ref.path {
             match p {
-<<<<<<< HEAD
-                WireReferencePathElement::ArrayAccess { idx, bracket_span } => {
-                    let idx_expr = self.working_on.instructions[*idx].unwrap_expression();
-=======
                 &WireReferencePathElement::ArrayAccess { idx, bracket_span } => {
                     let idx_expr = self.working_on.instructions[idx].unwrap_subexpression();
->>>>>>> 2fdf2b21
 
                     let new_resulting_variable =
                         self.type_checker.abstract_type_substitutor.alloc_unknown();
@@ -243,8 +238,8 @@
                     idx_b,
                     bracket_span,
                 } => {
-                    let idx_expr_a = self.working_on.instructions[*idx_a].unwrap_expression();
-                    let idx_expr_b = self.working_on.instructions[*idx_b].unwrap_expression();
+                    let idx_expr_a = self.working_on.instructions[*idx_a].unwrap_subexpression();
+                    let idx_expr_b = self.working_on.instructions[*idx_b].unwrap_subexpression();
 
                     let new_resulting_variable =
                         self.type_checker.abstract_type_substitutor.alloc_unknown();
