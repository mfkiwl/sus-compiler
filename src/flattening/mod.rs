--- conflicted
+++ resolved
@@ -8,11 +8,7 @@
 
 use crate::alloc::UUIDAllocator;
 use crate::prelude::*;
-<<<<<<< HEAD
-use crate::typing::abstract_type::{DomainType, PeanoType};
-=======
 use crate::typing::abstract_type::{AbstractRankedType, DomainType, PeanoType};
->>>>>>> 24042935
 use crate::typing::written_type::WrittenType;
 
 use std::cell::OnceCell;
@@ -110,6 +106,18 @@
             )
             .info_obj(self);
         None
+    }
+
+    pub fn get_instruction_span(&self, instr_id: FlatID) -> Span {
+        match &self.link_info.instructions[instr_id] {
+            Instruction::SubModule(sm) => sm.module_ref.get_total_span(),
+            Instruction::Declaration(decl) => decl.decl_span,
+            Instruction::Expression(w) => w.span,
+            Instruction::IfStatement(if_stmt) => self.get_instruction_span(if_stmt.condition),
+            Instruction::ForStatement(for_stmt) => {
+                self.get_instruction_span(for_stmt.loop_var_decl)
+            }
+        }
     }
 
     /// Temporary upgrade such that we can name the singular clock of the module, such that weirdly-named external module clocks can be used
@@ -354,19 +362,6 @@
         };
         *decl
     }
-<<<<<<< HEAD
-    pub fn get_span(&self) -> Option<Span> {
-        match self {
-            WireReferenceRoot::LocalDecl(_uuid, span) => Some(*span),
-            WireReferenceRoot::NamedConstant(global_reference) => {
-                Some(global_reference.get_total_span())
-            }
-            WireReferenceRoot::SubModulePort(port_reference) => port_reference.port_name_span,
-            WireReferenceRoot::Error => None,
-        }
-    }
-=======
->>>>>>> 24042935
 }
 
 /// References to wires or generative variables.
@@ -385,13 +380,6 @@
 }
 
 impl WireReference {
-<<<<<<< HEAD
-    const ERROR: Self = WireReference {
-        root: WireReferenceRoot::Error,
-        path: Vec::new(),
-    };
-=======
->>>>>>> 24042935
     pub fn is_error(&self) -> bool {
         matches!(&self.root, WireReferenceRoot::Error)
     }
@@ -538,11 +526,7 @@
 /// - We refuse to have tuple types
 #[derive(Debug)]
 pub enum ExpressionOutput {
-<<<<<<< HEAD
-    SubExpression(FullType),
-=======
     SubExpression(AbstractRankedType),
->>>>>>> 24042935
     MultiWrite(Vec<WriteTo>),
 }
 /// An [Instruction] that represents a single expression in the program. Like ((3) + (x))
@@ -570,19 +554,12 @@
                 let [single_write] = write_tos.as_slice() else {
                     return None;
                 };
-<<<<<<< HEAD
-                &single_write.to_type
-=======
                 single_write.to.get_output_typ()
->>>>>>> 24042935
             }
         };
         Some(SingleOutputExpression {
             typ,
-<<<<<<< HEAD
-=======
             domain: self.domain,
->>>>>>> 24042935
             span: self.span,
             source: &self.source,
         })
@@ -802,12 +779,8 @@
 /// Used as a convenient shorthand for [ExpressionOutput::SubExpression], to replace old uses of [Expression]
 #[derive(Debug, Clone, Copy)]
 pub struct SingleOutputExpression<'e> {
-<<<<<<< HEAD
-    pub typ: &'e FullType,
-=======
     pub typ: &'e AbstractRankedType,
     pub domain: DomainType,
->>>>>>> 24042935
     pub span: Span,
     pub source: &'e ExpressionSource,
 }
@@ -828,10 +801,7 @@
         };
         SingleOutputExpression {
             typ,
-<<<<<<< HEAD
-=======
             domain: expr.domain,
->>>>>>> 24042935
             span: expr.span,
             source: &expr.source,
         }
