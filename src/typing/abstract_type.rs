use sus_proc_macro::get_builtin_type;

use crate::prelude::*;

use super::template::{Parameter, TVec};
use super::type_inference::{
    AbstractTypeSubstitutor, DomainVariableID, InnerTypeVariableID, PeanoVariableID, Substitutor,
    TypeSubstitutor, TypeUnifier, UnifyErrorReport,
};
<<<<<<< HEAD
use crate::flattening::{
    BinaryOperator, StructType, UnaryOperator, WireReference, WireReferenceRoot,
};
=======
use crate::flattening::{BinaryOperator, UnaryOperator};
>>>>>>> 24042935
use crate::to_string::map_to_type_names;

/// This contains only the information that can be type-checked before template instantiation.
///
/// Its most important components are the names and structure of types.
///
/// What isn't included are the parameters of types. So Array Sizes for example.
///
/// This is such that useful information can still be given for modules that haven't been instantiated.
///
/// Not to be confused with [WrittenType], which is the in-source text representation.
///
/// Not to be confused with [crate::typing::concrete_type::ConcreteType], which is the
/// post-instantiation type.
///
/// [AbstractType]s don't actually get converted to [crate::typing::concrete_type::ConcreteType]s.
/// Instead [crate::typing::concrete_type::ConcreteType] gets created from [WrittenType] directly.
#[derive(Debug, Clone, PartialEq, Eq)]
pub enum AbstractInnerType {
    Template(TemplateID),
    Named(TypeUUID),
    /// Referencing [AbstractType::Unknown] is a strong code smell.
    /// It is likely you should use [TypeSubstitutor::unify_must_succeed] or [TypeSubstitutor::unify_report_error] instead
    ///
    /// It should only occur in creation `AbstractType::Unknown(self.type_substitutor.alloc())`
    Unknown(InnerTypeVariableID),
}

impl AbstractInnerType {
    pub fn scalar(self) -> AbstractRankedType {
        AbstractRankedType {
            inner: self,
            rank: PeanoType::Zero,
        }
    }
    pub fn with_rank(self, rank: PeanoType) -> AbstractRankedType {
        AbstractRankedType { inner: self, rank }
    }
}

#[derive(Debug, Clone, PartialEq, Eq)]
pub struct AbstractRankedType {
    pub inner: AbstractInnerType,
    pub rank: PeanoType,
}

impl AbstractRankedType {
    pub const fn scalar(inner: AbstractInnerType) -> Self {
        Self {
            inner,
            rank: PeanoType::Zero,
        }
    }
    pub fn rank_up(self) -> Self {
        Self {
            inner: self.inner,
            rank: PeanoType::Succ(Box::new(self.rank)),
        }
    }
}

#[derive(Debug, Clone, PartialEq, Eq)]
pub enum PeanoType {
    Zero,
    Succ(Box<PeanoType>),
    Unknown(PeanoVariableID),
}

impl PeanoType {
    pub fn count(&self) -> Option<usize> {
        match self {
            PeanoType::Zero => Some(0),
            PeanoType::Succ(inner) => Some(inner.count()? + 1),
            PeanoType::Unknown(_) => None,
        }
    }
}

pub const BOOL_TYPE: AbstractInnerType = AbstractInnerType::Named(get_builtin_type!("bool"));
pub const INT_TYPE: AbstractInnerType = AbstractInnerType::Named(get_builtin_type!("int"));

/// These represent (clock) domains. While clock domains are included under this umbrella, domains can use the same clock.
/// The use case for non-clock-domains is to separate Latency Counting domains. So different pipelines where it doesn't
/// necessarily make sense that their values are related by a fixed number of clock cycles.
///
/// Domains are resolved pre-instantiation, because dynamic domain merging doesn't seem like a valuable use case.
///
/// As a convenience, we make [DomainType::Generative] a special case for a domain.
///
/// The fun thing is that we can now use this domain info for syntax highlighting, giving wires in different domains a different color.
#[derive(Debug, Clone, Copy, PartialEq, Eq)]
pub enum DomainType {
    /// Generative conflicts with nothing
    Generative,
    /// This object is a real wire. It corresponds to a certain (clock) domain. It can only affect wires in the same domain.
    Physical(DomainID),

    /// These are unified by Hindley-Milner unification
    ///
    /// They always point to non-generative domains.
    ///
    /// Referencing [DomainType::Unknown] is a strong code smell.
    /// It is likely you should use [TypeSubstitutor::unify_must_succeed] or [TypeSubstitutor::unify_report_error] instead
    ///
    /// It should only occur in creation `DomainType::Unknown(self.domain_substitutor.alloc())`
    Unknown(DomainVariableID),
}

impl DomainType {
    pub fn unwrap_physical(&self) -> DomainID {
        let Self::Physical(w) = self else {
            unreachable!()
        };
        *w
    }
    pub fn is_generative(&self) -> bool {
        match self {
            DomainType::Generative => true,
            DomainType::Physical(_) => false,
            DomainType::Unknown(_) => false,
        }
    }
    /// Used to quickly combine domains with each other. NOT A SUBSTITUTE FOR UNIFICATION.
    pub fn combine_with(&mut self, other: DomainType) {
        if *self == DomainType::Generative {
            *self = other;
        }
    }
}

/// Represents all typing information needed in the Flattening Stage.
///
/// At the time being, this consists of the structural type ([AbstractType]), IE, if it's an `int`, `bool`, or `int[]`
/// And the domain ([DomainType]), which tracks part of what (clock) domain this wire is.
#[derive(Debug, Clone)]
pub struct FullType {
    pub typ: AbstractRankedType,
    pub domain: DomainType,
}

/// Performs Hindley-Milner typing during Flattening. (See [TypeSubstitutor])
///
/// 'A U 'x -> Substitute 'x = 'A
///
/// 'x U 'y -> Substitute 'x = 'y
pub struct FullTypeUnifier {
    pub template_type_names: FlatAlloc<String, TemplateIDMarker>,
    pub abstract_type_substitutor: TypeUnifier<AbstractTypeSubstitutor>,
    pub domain_substitutor: TypeUnifier<TypeSubstitutor<DomainType>>,
}

impl FullTypeUnifier {
    pub fn new(
        parameters: &TVec<Parameter>,
        typing_alloc: (AbstractTypeSubstitutor, TypeSubstitutor<DomainType>),
    ) -> Self {
        Self {
            template_type_names: map_to_type_names(parameters),
            abstract_type_substitutor: typing_alloc.0.into(),
            domain_substitutor: typing_alloc.1.into(),
        }
    }

<<<<<<< HEAD
    /// TODO make WrittenValue compared to Value to encode Spans
    pub fn unify_with_constant(
        &mut self,
        typ: &AbstractRankedType,
        value: &Value,
        value_span: Span,
    ) {
        match value {
            Value::Bool(_) => {
                self.abstract_type_substitutor.unify_report_error(
                    typ,
                    &BOOL_TYPE.scalar(),
                    value_span,
                    "bool constant",
                );
            }
            Value::Integer(_big_int) => {
                self.abstract_type_substitutor.unify_report_error(
                    typ,
                    &INT_TYPE.scalar(),
                    value_span,
                    "int constant",
                );
            }
            Value::Array(arr) => {
                let arr_content_variable = self.abstract_type_substitutor.alloc_unknown();

                for v in arr.deref() {
                    self.unify_with_constant(&arr_content_variable, v, value_span);
                }

                self.abstract_type_substitutor.unify_report_error(
                    typ,
                    &arr_content_variable,
                    value_span,
                    "array literal",
                );
            }
            Value::Unset => {} // Already an error, don't unify
=======
    pub fn unify_must_succeed(&mut self, ta: &FullType, tb: &FullType) {
        self.abstract_type_substitutor
            .unify_must_succeed(&ta.typ, &tb.typ);

        if !ta.domain.is_generative() && !tb.domain.is_generative() {
            self.domain_substitutor
                .unify_must_succeed(&ta.domain, &tb.domain);
>>>>>>> 24042935
        }
    }

    pub fn typecheck_unary_operator_abstr(
        &mut self,
        op: UnaryOperator,
        op_rank: &PeanoType,
        input_typ: &AbstractRankedType,
        span: Span,
        output_typ: &AbstractRankedType,
    ) {
        if op == UnaryOperator::Not {
            self.abstract_type_substitutor.unify_report_error(
                input_typ,
                &BOOL_TYPE.with_rank(op_rank.clone()),
                span,
                "! input",
            );

            self.abstract_type_substitutor.unify_report_error(
                output_typ,
                &BOOL_TYPE.with_rank(op_rank.clone()),
                span,
                "! output",
            );
        } else if op == UnaryOperator::Negate {
            self.abstract_type_substitutor.unify_report_error(
                input_typ,
                &INT_TYPE.with_rank(op_rank.clone()),
                span,
                "unary - input",
            );
            self.abstract_type_substitutor.unify_report_error(
                output_typ,
                &INT_TYPE.with_rank(op_rank.clone()),
                span,
                "unary - output",
            );
        } else {
            let reduction_type = match op {
                UnaryOperator::And => BOOL_TYPE,
                UnaryOperator::Or => BOOL_TYPE,
                UnaryOperator::Xor => BOOL_TYPE,
                UnaryOperator::Sum => INT_TYPE,
                UnaryOperator::Product => INT_TYPE,
                _ => unreachable!(),
            };
            self.abstract_type_substitutor.unify_report_error(
                output_typ,
                &reduction_type.with_rank(op_rank.clone()),
                span,
                "array reduction",
            );
            {
                let this = &mut *self;
                let output_typ = output_typ.clone();
                this.abstract_type_substitutor.unify_report_error(
                    input_typ,
                    &output_typ.rank_up(),
                    span,
                    "array access",
                );
            };
        }
    }

    #[allow(clippy::too_many_arguments)]
    pub fn typecheck_binary_operator_abstr(
        &mut self,
        op: BinaryOperator,
        op_rank: &PeanoType,
        left_typ: &AbstractRankedType,
        right_typ: &AbstractRankedType,
        left_span: Span,
        right_span: Span,
        output_typ: &AbstractRankedType,
    ) {
        let (exp_left, exp_right, out_typ) = match op {
            BinaryOperator::And => (BOOL_TYPE, BOOL_TYPE, BOOL_TYPE),
            BinaryOperator::Or => (BOOL_TYPE, BOOL_TYPE, BOOL_TYPE),
            BinaryOperator::Xor => (BOOL_TYPE, BOOL_TYPE, BOOL_TYPE),
            BinaryOperator::Add => (INT_TYPE, INT_TYPE, INT_TYPE),
            BinaryOperator::Subtract => (INT_TYPE, INT_TYPE, INT_TYPE),
            BinaryOperator::Multiply => (INT_TYPE, INT_TYPE, INT_TYPE),
            BinaryOperator::Divide => (INT_TYPE, INT_TYPE, INT_TYPE),
            BinaryOperator::Modulo => (INT_TYPE, INT_TYPE, INT_TYPE),
            BinaryOperator::Equals => (INT_TYPE, INT_TYPE, BOOL_TYPE),
            BinaryOperator::NotEquals => (INT_TYPE, INT_TYPE, BOOL_TYPE),
            BinaryOperator::GreaterEq => (INT_TYPE, INT_TYPE, BOOL_TYPE),
            BinaryOperator::Greater => (INT_TYPE, INT_TYPE, BOOL_TYPE),
            BinaryOperator::LesserEq => (INT_TYPE, INT_TYPE, BOOL_TYPE),
            BinaryOperator::Lesser => (INT_TYPE, INT_TYPE, BOOL_TYPE),
        };
        let exp_left = exp_left.with_rank(op_rank.clone());
        let exp_right = exp_right.with_rank(op_rank.clone());
        let out_typ = out_typ.with_rank(op_rank.clone());

        self.abstract_type_substitutor.unify_report_error(
            left_typ,
            &exp_left,
            left_span,
            "binop left side",
        );
        self.abstract_type_substitutor.unify_report_error(
            right_typ,
            &exp_right,
            right_span,
            "binop right side",
        );

        self.abstract_type_substitutor.unify_report_error(
            output_typ,
            &out_typ,
            Span::new_overarching(left_span, right_span),
            "binop output",
        );
    }

    // ===== Both =====

    pub fn unify_domains<Context: UnifyErrorReport>(
        &mut self,
        from_domain: &DomainType,
        to_domain: &DomainType,
        span: Span,
        context: Context,
    ) {
        // The case of writes to generatives from non-generatives should be fully covered by flattening
        if !from_domain.is_generative() && !to_domain.is_generative() {
            self.domain_substitutor
                .unify_report_error(from_domain, to_domain, span, context);
        }
    }

    pub fn unify_write_to_abstract<Context: UnifyErrorReport>(
        &mut self,
        found: &AbstractRankedType,
        expected: &AbstractRankedType,
        span: Span,
        context: Context,
    ) {
        self.abstract_type_substitutor
            .unify_report_error(found, expected, span, context);
    }

    pub fn unify_write_to<Context: UnifyErrorReport + Clone>(
        &mut self,
        found_typ: &AbstractRankedType,
        found_domain: &DomainType,
        expected: &FullType,
        span: Span,
        context: Context,
    ) {
<<<<<<< HEAD
        self.typecheck_write_to_abstract(&found.typ, &expected.typ, span, context.clone());
        self.unify_domains(&found.domain, &expected.domain, span, context);
    }

    pub fn finalize_domain_type(&self, typ_domain: &mut DomainType) {
        assert!(self.domain_substitutor.fully_substitute(typ_domain));
    }

    pub fn finalize_abstract_type(
        &self,
        linker_types: &ArenaAllocator<StructType, TypeUUIDMarker>,
        typ: &mut AbstractRankedType,
        span: Span,
        errors: &ErrorCollector,
    ) {
        if !self.abstract_type_substitutor.fully_substitute(typ) {
            let typ_as_string = typ.display(linker_types, &self.template_type_names);
            errors.error(
                span,
                format!("Could not fully figure out the type of this object. {typ_as_string}"),
            );

            if crate::debug::is_enabled("TEST") {
                println!("COULD_NOT_FULLY_FIGURE_OUT")
            }
        }
    }

    pub fn finalize_type(
        &mut self,
        linker_types: &ArenaAllocator<StructType, TypeUUIDMarker>,
        typ: &mut FullType,
        span: Span,
        errors: &ErrorCollector,
    ) {
        self.finalize_domain_type(&mut typ.domain);
        self.finalize_abstract_type(linker_types, &mut typ.typ, span, errors);
    }

    pub fn finalize_global_ref<ID>(
        &mut self,
        linker_types: &ArenaAllocator<StructType, TypeUUIDMarker>,
        global_ref: &mut GlobalReference<ID>,
        errors: &ErrorCollector,
    ) {
        let global_ref_span = global_ref.get_total_span();
        for (_template_id, template_type) in &mut global_ref.template_arg_types {
            self.finalize_abstract_type(linker_types, template_type, global_ref_span, errors);
        }
=======
        self.unify_write_to_abstract(found_typ, &expected.typ, span, context.clone());
        self.unify_domains(found_domain, &expected.domain, span, context);
>>>>>>> 24042935
    }

    pub fn finalize_wire_ref(
        &mut self,
        linker_types: &ArenaAllocator<StructType, TypeUUIDMarker>,
        wire_ref: &mut WireReference,
        errors: &ErrorCollector,
    ) {
        if let WireReferenceRoot::NamedConstant(cst) = &mut wire_ref.root {
            self.finalize_global_ref(linker_types, cst, errors);
        }
    }
}<|MERGE_RESOLUTION|>--- conflicted
+++ resolved
@@ -7,13 +7,7 @@
     AbstractTypeSubstitutor, DomainVariableID, InnerTypeVariableID, PeanoVariableID, Substitutor,
     TypeSubstitutor, TypeUnifier, UnifyErrorReport,
 };
-<<<<<<< HEAD
-use crate::flattening::{
-    BinaryOperator, StructType, UnaryOperator, WireReference, WireReferenceRoot,
-};
-=======
 use crate::flattening::{BinaryOperator, UnaryOperator};
->>>>>>> 24042935
 use crate::to_string::map_to_type_names;
 
 /// This contains only the information that can be type-checked before template instantiation.
@@ -177,47 +171,6 @@
         }
     }
 
-<<<<<<< HEAD
-    /// TODO make WrittenValue compared to Value to encode Spans
-    pub fn unify_with_constant(
-        &mut self,
-        typ: &AbstractRankedType,
-        value: &Value,
-        value_span: Span,
-    ) {
-        match value {
-            Value::Bool(_) => {
-                self.abstract_type_substitutor.unify_report_error(
-                    typ,
-                    &BOOL_TYPE.scalar(),
-                    value_span,
-                    "bool constant",
-                );
-            }
-            Value::Integer(_big_int) => {
-                self.abstract_type_substitutor.unify_report_error(
-                    typ,
-                    &INT_TYPE.scalar(),
-                    value_span,
-                    "int constant",
-                );
-            }
-            Value::Array(arr) => {
-                let arr_content_variable = self.abstract_type_substitutor.alloc_unknown();
-
-                for v in arr.deref() {
-                    self.unify_with_constant(&arr_content_variable, v, value_span);
-                }
-
-                self.abstract_type_substitutor.unify_report_error(
-                    typ,
-                    &arr_content_variable,
-                    value_span,
-                    "array literal",
-                );
-            }
-            Value::Unset => {} // Already an error, don't unify
-=======
     pub fn unify_must_succeed(&mut self, ta: &FullType, tb: &FullType) {
         self.abstract_type_substitutor
             .unify_must_succeed(&ta.typ, &tb.typ);
@@ -225,7 +178,6 @@
         if !ta.domain.is_generative() && !tb.domain.is_generative() {
             self.domain_substitutor
                 .unify_must_succeed(&ta.domain, &tb.domain);
->>>>>>> 24042935
         }
     }
 
@@ -379,70 +331,7 @@
         span: Span,
         context: Context,
     ) {
-<<<<<<< HEAD
-        self.typecheck_write_to_abstract(&found.typ, &expected.typ, span, context.clone());
-        self.unify_domains(&found.domain, &expected.domain, span, context);
-    }
-
-    pub fn finalize_domain_type(&self, typ_domain: &mut DomainType) {
-        assert!(self.domain_substitutor.fully_substitute(typ_domain));
-    }
-
-    pub fn finalize_abstract_type(
-        &self,
-        linker_types: &ArenaAllocator<StructType, TypeUUIDMarker>,
-        typ: &mut AbstractRankedType,
-        span: Span,
-        errors: &ErrorCollector,
-    ) {
-        if !self.abstract_type_substitutor.fully_substitute(typ) {
-            let typ_as_string = typ.display(linker_types, &self.template_type_names);
-            errors.error(
-                span,
-                format!("Could not fully figure out the type of this object. {typ_as_string}"),
-            );
-
-            if crate::debug::is_enabled("TEST") {
-                println!("COULD_NOT_FULLY_FIGURE_OUT")
-            }
-        }
-    }
-
-    pub fn finalize_type(
-        &mut self,
-        linker_types: &ArenaAllocator<StructType, TypeUUIDMarker>,
-        typ: &mut FullType,
-        span: Span,
-        errors: &ErrorCollector,
-    ) {
-        self.finalize_domain_type(&mut typ.domain);
-        self.finalize_abstract_type(linker_types, &mut typ.typ, span, errors);
-    }
-
-    pub fn finalize_global_ref<ID>(
-        &mut self,
-        linker_types: &ArenaAllocator<StructType, TypeUUIDMarker>,
-        global_ref: &mut GlobalReference<ID>,
-        errors: &ErrorCollector,
-    ) {
-        let global_ref_span = global_ref.get_total_span();
-        for (_template_id, template_type) in &mut global_ref.template_arg_types {
-            self.finalize_abstract_type(linker_types, template_type, global_ref_span, errors);
-        }
-=======
         self.unify_write_to_abstract(found_typ, &expected.typ, span, context.clone());
         self.unify_domains(found_domain, &expected.domain, span, context);
->>>>>>> 24042935
-    }
-
-    pub fn finalize_wire_ref(
-        &mut self,
-        linker_types: &ArenaAllocator<StructType, TypeUUIDMarker>,
-        wire_ref: &mut WireReference,
-        errors: &ErrorCollector,
-    ) {
-        if let WireReferenceRoot::NamedConstant(cst) = &mut wire_ref.root {
-            self.finalize_global_ref(linker_types, cst, errors);
-        }
     }
 }