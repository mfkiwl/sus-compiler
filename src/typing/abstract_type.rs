use sus_proc_macro::get_builtin_type;

use crate::alloc::ArenaAllocator;
use crate::prelude::*;
use crate::value::Value;
use std::fmt::{self, Display};
use std::ops::Deref;

use super::template::{GlobalReference, Parameter, TVec};
use super::type_inference::{
    DomainVariableID, DomainVariableIDMarker, InnerTypeVariableID, InnerTypeVariableIDMarker,
    PeanoVariableID, PeanoVariableIDMarker, TypeSubstitutor, UnifyErrorReport,
};
use crate::flattening::{BinaryOperator, StructType, TypingAllocator, UnaryOperator, WrittenType};
use crate::to_string::map_to_type_names;

/// This contains only the information that can be type-checked before template instantiation.
///
/// Its most important components are the names and structure of types.
///
/// What isn't included are the parameters of types. So Array Sizes for example.
///
/// This is such that useful information can still be given for modules that haven't been instantiated.
///
/// Not to be confused with [WrittenType], which is the in-source text representation.
///
/// Not to be confused with [crate::typing::concrete_type::ConcreteType], which is the
/// post-instantiation type.
///
/// [AbstractType]s don't actually get converted to [crate::typing::concrete_type::ConcreteType]s.
/// Instead [crate::typing::concrete_type::ConcreteType] gets created from [WrittenType] directly.
#[derive(Debug, Clone)]
pub enum AbstractInnerType {
    Template(TemplateID),
    Named(TypeUUID),
    /// Referencing [AbstractType::Unknown] is a strong code smell.
    /// It is likely you should use [TypeSubstitutor::unify_must_succeed] or [TypeSubstitutor::unify_report_error] instead
    ///
    /// It should only occur in creation `AbstractType::Unknown(self.type_substitutor.alloc())`
    Unknown(InnerTypeVariableID),
}

#[derive(Debug, Clone)]
pub struct AbstractRankedType {
    pub inner: AbstractInnerType,
    pub rank: PeanoType,
}

impl AbstractRankedType {
    pub const fn scalar(inner: AbstractInnerType) -> Self {
        Self {
            inner,
            rank: PeanoType::Zero,
        }
    }
    pub fn rank_up(&self) -> Self {
        Self {
            inner: self.inner.clone(),
            rank: PeanoType::Succ(Box::new(self.rank.clone())),
        }
    }
}

#[derive(Debug, Clone)]
pub enum PeanoType {
    Zero,
    Succ(Box<PeanoType>),
    Unknown(PeanoVariableID),
}

impl PeanoType {
    pub fn as_integer_must_succeed(&self) -> usize {
        match self {
            PeanoType::Zero => 0,
            PeanoType::Succ(inner) => inner.as_integer_must_succeed() + 1,
            _ => panic!("Could not convert {self:?} Peano type to integer"),
        }
    }
}

pub const BOOL_TYPE: AbstractRankedType =
    AbstractRankedType::scalar(AbstractInnerType::Named(get_builtin_type!("bool")));
pub const INT_TYPE: AbstractRankedType =
    AbstractRankedType::scalar(AbstractInnerType::Named(get_builtin_type!("int")));

/// These represent (clock) domains. While clock domains are included under this umbrella, domains can use the same clock.
/// The use case for non-clock-domains is to separate Latency Counting domains. So different pipelines where it doesn't
/// necessarily make sense that their values are related by a fixed number of clock cycles.
///
/// Domains are resolved pre-instantiation, because dynamic domain merging doesn't seem like a valuable use case.
///
/// As a convenience, we make [DomainType::Generative] a special case for a domain.
///
/// The fun thing is that we can now use this domain info for syntax highlighting, giving wires in different domains a different color.
#[derive(Debug, Clone, Copy, PartialEq, Eq)]
pub enum DomainType {
    /// Generative conflicts with nothing
    Generative,
    /// This object is a real wire. It corresponds to a certain (clock) domain. It can only affect wires in the same domain.
    Physical(DomainID),

    /// These are unified by Hindley-Milner unification
    ///
    /// They always point to non-generative domains.
    ///
    /// Referencing [DomainType::Unknown] is a strong code smell.
    /// It is likely you should use [TypeSubstitutor::unify_must_succeed] or [TypeSubstitutor::unify_report_error] instead
    ///
    /// It should only occur in creation `DomainType::Unknown(self.domain_substitutor.alloc())`
    Unknown(DomainVariableID),
}

impl DomainType {
    pub fn unwrap_physical(&self) -> DomainID {
        let Self::Physical(w) = self else {
            unreachable!()
        };
        *w
    }
    pub fn is_generative(&self) -> bool {
        match self {
            DomainType::Generative => true,
            DomainType::Physical(_) => false,
            DomainType::Unknown(_) => false,
        }
    }
}

impl Display for PeanoType {
    fn fmt(&self, f: &mut fmt::Formatter) -> fmt::Result {
        match self {
            PeanoType::Zero => write!(f, ""),
            PeanoType::Succ(inner) => write!(f, "{}[]", inner),
            PeanoType::Unknown(_) => write!(f, "<[...]>"),
        }
    }
}

/// Represents all typing information needed in the Flattening Stage.
///
/// At the time being, this consists of the structural type ([AbstractType]), IE, if it's an `int`, `bool`, or `int[]`
/// And the domain ([DomainType]), which tracks part of what (clock) domain this wire is.
#[derive(Debug, Clone)]
pub struct FullType {
    pub typ: AbstractRankedType,
    pub domain: DomainType,
}

/// Performs Hindley-Milner typing during Flattening. (See [TypeSubstitutor])
///
/// 'A U 'x -> Substitute 'x = 'A
///
/// 'x U 'y -> Substitute 'x = 'y
pub struct TypeUnifier {
    pub template_type_names: FlatAlloc<String, TemplateIDMarker>,
    pub abstract_type_substitutor: TypeSubstitutor<AbstractInnerType, InnerTypeVariableIDMarker>,
    pub peano_substitutor: TypeSubstitutor<PeanoType, PeanoVariableIDMarker>,
    pub domain_substitutor: TypeSubstitutor<DomainType, DomainVariableIDMarker>,
}

impl TypeUnifier {
    pub fn new(parameters: &TVec<Parameter>, typing_alloc: TypingAllocator) -> Self {
        let p = TypeSubstitutor::init(&typing_alloc.peano_variable_alloc);

        Self {
            template_type_names: map_to_type_names(parameters),
            abstract_type_substitutor: TypeSubstitutor::init(
                &typing_alloc.inner_type_variable_alloc,
            ),
            peano_substitutor: p,
            domain_substitutor: TypeSubstitutor::init(&typing_alloc.domain_variable_alloc),
        }
    }

    pub fn alloc_typ_variable(&self) -> InnerTypeVariableID {
        self.abstract_type_substitutor.alloc()
    }

    pub fn alloc_peano_variable(&self) -> PeanoVariableID {
        self.peano_substitutor.alloc()
    }

    #[allow(dead_code)]
    pub fn alloc_domain_variable(&self) -> DomainVariableID {
        self.domain_substitutor.alloc()
    }

    /// This should always be what happens first to a given variable.
    ///
    /// Therefore it should be impossible that one of the internal unifications ever fails
    pub fn unify_with_written_type_must_succeed(
        &self,
        wr_typ: &WrittenType,
        typ: &AbstractRankedType,
    ) {
        match wr_typ {
            WrittenType::Error(_span) => {} // Already an error, don't unify
            WrittenType::TemplateVariable(_span, argument_id) => {
                self.abstract_type_substitutor
                    .unify_must_succeed(&typ.inner, &AbstractInnerType::Template(*argument_id));
                self.peano_substitutor
                    .unify_must_succeed(&typ.rank, &PeanoType::Zero);
            }
            WrittenType::Named(global_reference) => {
                self.abstract_type_substitutor
                    .unify_must_succeed(&typ.inner, &AbstractInnerType::Named(global_reference.id));
                self.peano_substitutor
                    .unify_must_succeed(&typ.rank, &PeanoType::Zero);
            }
            WrittenType::Array(_span, array_content_and_size) => {
                let (arr_content_type, _size_flat, _array_bracket_span) =
                    array_content_and_size.deref();

                let arr_content_variable = AbstractRankedType {
                    inner: AbstractInnerType::Unknown(self.alloc_typ_variable()),
                    rank: PeanoType::Unknown(self.alloc_peano_variable()),
                };

                self.abstract_type_substitutor
                    .unify_must_succeed(&typ.inner, &Box::new(arr_content_variable.inner.clone()));

                self.peano_substitutor
                    .unify_must_succeed(&typ.rank, &arr_content_variable.rank_up().rank);

                Self::unify_with_written_type_must_succeed(
                    self,
                    arr_content_type,
                    &arr_content_variable,
                );
            }
        }
    }

    /// This should always be what happens first to a given variable.
    ///
    /// Therefore it should be impossible that one of the internal unifications ever fails
    ///
    /// template_type_args applies to both Template Type args and Template Value args.
    ///
    /// For Types this is the Type, for Values this is unified with the parameter declaration type
    pub fn unify_with_written_type_substitute_templates_must_succeed(
        &self,
        wr_typ: &WrittenType,
        typ: &AbstractRankedType,
        template_type_args: &TVec<AbstractRankedType>,
    ) {
        match wr_typ {
            WrittenType::Error(_span) => {} // Already an error, don't unify
            WrittenType::TemplateVariable(_span, argument_id) => {
                self.abstract_type_substitutor
                    .unify_must_succeed(&typ.inner, &template_type_args[*argument_id].inner);

                self.peano_substitutor
                    .unify_must_succeed(&typ.rank, &template_type_args[*argument_id].rank);
            }
            WrittenType::Named(global_reference) => {
                self.abstract_type_substitutor
                    .unify_must_succeed(&typ.inner, &AbstractInnerType::Named(global_reference.id));
                self.peano_substitutor
                    .unify_must_succeed(&typ.rank, &PeanoType::Zero);
            }
            WrittenType::Array(_span, array_content_and_size) => {
                let (arr_content_type, _size_flat, _array_bracket_span) =
                    array_content_and_size.deref();

                let arr_content_variable = AbstractRankedType {
                    inner: AbstractInnerType::Unknown(self.alloc_typ_variable()),
                    rank: PeanoType::Unknown(self.alloc_peano_variable()),
                };

                self.abstract_type_substitutor
                    .unify_must_succeed(&typ.inner, &Box::new(arr_content_variable.inner.clone()));

                self.peano_substitutor
                    .unify_must_succeed(&typ.rank, &arr_content_variable.rank_up().rank);

                Self::unify_with_written_type_substitute_templates_must_succeed(
                    self,
                    arr_content_type,
                    &arr_content_variable,
                    template_type_args,
                );
            }
        }
    }

    /// TODO make WrittenValue compared to Value to encode Spans
    pub fn unify_with_constant(
        &mut self,
        typ: &AbstractRankedType,
        value: &Value,
        value_span: Span,
    ) {
        match value {
            Value::Bool(_) => {
                self.abstract_type_substitutor.unify_report_error(
                    &typ.inner,
                    &BOOL_TYPE.inner,
                    value_span,
                    &"bool constant",
                );
                self.peano_substitutor.unify_report_error(
                    &typ.rank,
                    &BOOL_TYPE.rank,
                    value_span,
                    &"bool constant rank",
                );
            }
            Value::Integer(_big_int) => {
                self.abstract_type_substitutor.unify_report_error(
                    &typ.inner,
                    &INT_TYPE.inner,
                    value_span,
                    &"int constant",
                );
                self.peano_substitutor.unify_report_error(
                    &typ.rank,
                    &INT_TYPE.rank,
                    value_span,
                    &"int constant rank",
                );
            }
            Value::Array(arr) => {
                let arr_content_variable = AbstractRankedType {
                    inner: AbstractInnerType::Unknown(self.abstract_type_substitutor.alloc()),
                    rank: PeanoType::Unknown(self.peano_substitutor.alloc()),
                };

                for v in arr.deref() {
                    self.unify_with_constant(&arr_content_variable, v, value_span);
                }

                self.abstract_type_substitutor.unify_report_error(
                    &typ.inner,
                    &arr_content_variable.inner,
                    value_span,
                    &"array literal",
                );

                self.peano_substitutor.unify_report_error(
                    &typ.rank_up().rank,
                    &arr_content_variable.rank,
                    value_span,
                    &"array literal rank",
                );
            }
            Value::Error | Value::Unset => {} // Already an error, don't unify
        }
    }

    // Unifies arr_type with output_typ[]
    pub fn unify_with_array_of(
        &self,
<<<<<<< HEAD
        arr_type: &AbstractRankedType,
        output_typ: AbstractRankedType,
        arr_span: Span,
    ) {
        self.abstract_type_substitutor.unify_report_error(
            &arr_type.inner,
            &Box::new(output_typ.inner),
=======
        arr_type: &AbstractType,
        output_typ: &AbstractType,
        arr_span: Span,
    ) {
        self.type_substitutor.unify_report_error(
            arr_type,
            &AbstractType::Array(Box::new(output_typ.clone())),
>>>>>>> 492f0039
            arr_span,
            &"array access",
        );

        self.peano_substitutor.unify_report_error(
            &arr_type.rank,
            &PeanoType::Succ(Box::new(output_typ.rank)),
            arr_span,
            &"array access",
        );
    }

    pub fn typecheck_unary_operator_abstr(
        &self,
        op: UnaryOperator,
        input_typ: &AbstractRankedType,
        span: Span,
        output_typ: &AbstractRankedType,
    ) {
        if op == UnaryOperator::Not {
            self.abstract_type_substitutor.unify_report_error(
                &input_typ.inner,
                &BOOL_TYPE.inner,
                span,
                &"! input",
            );
            self.peano_substitutor.unify_report_error(
                &input_typ.rank,
                &BOOL_TYPE.rank,
                span,
                &"! input rank",
            );

            self.abstract_type_substitutor.unify_report_error(
                &output_typ.inner,
                &BOOL_TYPE.inner,
                span,
                &"! output",
            );
            self.peano_substitutor.unify_report_error(
                &output_typ.rank,
                &BOOL_TYPE.rank,
                span,
                &"! output rank",
            );
        } else if op == UnaryOperator::Negate {
            self.abstract_type_substitutor.unify_report_error(
                &input_typ.inner,
                &INT_TYPE.inner,
                span,
                &"unary - input",
            );
            self.peano_substitutor.unify_report_error(
                &input_typ.rank,
                &INT_TYPE.rank,
                span,
                &"unary - input rank",
            );
            self.abstract_type_substitutor.unify_report_error(
                &output_typ.inner,
                &INT_TYPE.inner,
                span,
                &"unary - output",
            );
            self.peano_substitutor.unify_report_error(
                &output_typ.rank,
                &INT_TYPE.rank,
                span,
                &"unary - output rank",
            );
        } else {
            let reduction_type = match op {
                UnaryOperator::And => BOOL_TYPE,
                UnaryOperator::Or => BOOL_TYPE,
                UnaryOperator::Xor => BOOL_TYPE,
                UnaryOperator::Sum => INT_TYPE,
                UnaryOperator::Product => INT_TYPE,
                _ => unreachable!(),
            };
            self.abstract_type_substitutor.unify_report_error(
                &output_typ.inner,
                &reduction_type.inner,
                span,
                &"array reduction",
            );
            self.peano_substitutor.unify_report_error(
                &output_typ.rank,
                &reduction_type.rank,
                span,
                &"array reduction rank",
            );
            self.unify_with_array_of(input_typ, output_typ, span);
        }
    }

    pub fn typecheck_binary_operator_abstr(
        &self,
        op: BinaryOperator,
        left_typ: &AbstractRankedType,
        right_typ: &AbstractRankedType,
        left_span: Span,
        right_span: Span,
        output_typ: &AbstractRankedType,
    ) {
        let (exp_left, exp_right, out_typ) = match op {
            BinaryOperator::And => (BOOL_TYPE, BOOL_TYPE, BOOL_TYPE),
            BinaryOperator::Or => (BOOL_TYPE, BOOL_TYPE, BOOL_TYPE),
            BinaryOperator::Xor => (BOOL_TYPE, BOOL_TYPE, BOOL_TYPE),
            BinaryOperator::Add => (INT_TYPE, INT_TYPE, INT_TYPE),
            BinaryOperator::Subtract => (INT_TYPE, INT_TYPE, INT_TYPE),
            BinaryOperator::Multiply => (INT_TYPE, INT_TYPE, INT_TYPE),
            BinaryOperator::Divide => (INT_TYPE, INT_TYPE, INT_TYPE),
            BinaryOperator::Modulo => (INT_TYPE, INT_TYPE, INT_TYPE),
            BinaryOperator::Equals => (INT_TYPE, INT_TYPE, BOOL_TYPE),
            BinaryOperator::NotEquals => (INT_TYPE, INT_TYPE, BOOL_TYPE),
            BinaryOperator::GreaterEq => (INT_TYPE, INT_TYPE, BOOL_TYPE),
            BinaryOperator::Greater => (INT_TYPE, INT_TYPE, BOOL_TYPE),
            BinaryOperator::LesserEq => (INT_TYPE, INT_TYPE, BOOL_TYPE),
            BinaryOperator::Lesser => (INT_TYPE, INT_TYPE, BOOL_TYPE),
        };

        self.abstract_type_substitutor.unify_report_error(
            &left_typ.inner,
            &exp_left.inner,
            left_span,
            &"binop left side",
        );
        self.abstract_type_substitutor.unify_report_error(
            &right_typ.inner,
            &exp_right.inner,
            right_span,
            &"binop right side",
        );

        self.abstract_type_substitutor.unify_report_error(
            &output_typ.inner,
            &out_typ.inner,
            Span::new_overarching(left_span, right_span),
            &"binop output",
        );
        self.peano_substitutor.unify_report_error(
            &output_typ.rank,
            &left_typ.rank,
            left_span,
            &"binop left rank",
        );
        self.peano_substitutor.unify_report_error(
            &output_typ.rank,
            &right_typ.rank,
            right_span,
            &"binop right rank",
        );
    }

    // ===== Both =====

    pub fn unify_domains<Context: UnifyErrorReport>(
        &self,
        from_domain: &DomainType,
        to_domain: &DomainType,
        span: Span,
        context: Context,
    ) {
        // The case of writes to generatives from non-generatives should be fully covered by flattening
        if !from_domain.is_generative() && !to_domain.is_generative() {
            self.domain_substitutor
                .unify_report_error(from_domain, to_domain, span, &context);
        }
    }

<<<<<<< HEAD
    pub fn typecheck_unary_operator(
        &self,
        op: UnaryOperator,
        input_typ: &FullType,
        output_typ: &FullType,
        span: Span,
    ) {
        self.typecheck_unary_operator_abstr(op, &input_typ.typ, span, &output_typ.typ);
        self.unify_domains(&input_typ.domain, &output_typ.domain, span, "unary op");
    }

    pub fn typecheck_binary_operator(
        &self,
        op: BinaryOperator,
        left_typ: &FullType,
        right_typ: &FullType,
        left_span: Span,
        right_span: Span,
        output_typ: &FullType,
    ) {
        self.typecheck_binary_operator_abstr(
            op,
            &left_typ.typ,
            &right_typ.typ,
            left_span,
            right_span,
            &output_typ.typ,
        );
        self.unify_domains(
            &left_typ.domain,
            &output_typ.domain,
            left_span,
            "binop left",
        );
        self.unify_domains(
            &right_typ.domain,
            &output_typ.domain,
            right_span,
            "binop right",
        );
    }

    pub fn typecheck_array_access(
        &self,
        arr_type: &AbstractRankedType,
        idx_type: &AbstractRankedType,
        arr_span: Span,
        idx_span: Span,
        output_typ: &AbstractRankedType,
    ) {
        // Must unify arr_type's inner type with output_typ's inner type,
        // arr_type's rank type with succ(output_typ's ranked type) (and idx_type with int)

        self.abstract_type_substitutor.unify_report_error(
            &idx_type.inner,
            &INT_TYPE.inner,
            idx_span,
            &"array index",
        );
        self.peano_substitutor.unify_report_error(
            &idx_type.rank,
            &INT_TYPE.rank,
            idx_span,
            &"array index",
        );

        self.unify_with_array_of(arr_type, output_typ.clone(), arr_span);
    }

=======
>>>>>>> 492f0039
    pub fn typecheck_write_to_abstract<Context: UnifyErrorReport>(
        &self,
        found: &AbstractRankedType,
        expected: &AbstractRankedType,
        span: Span,
        context: &Context,
    ) {
        self.abstract_type_substitutor.unify_report_error(
            &found.inner,
            &expected.inner,
            span,
            context,
        );

        self.peano_substitutor
            .unify_report_error(&found.rank, &expected.rank, span, context);
    }

    pub fn typecheck_write_to<Context: UnifyErrorReport + Clone>(
        &self,
        found: &FullType,
        expected: &FullType,
        span: Span,
        context: Context,
    ) {
        self.typecheck_write_to_abstract(&found.typ, &expected.typ, span, &context);
        self.unify_domains(&found.domain, &expected.domain, span, context);
    }

    pub fn finalize_domain_type(&mut self, typ_domain: &mut DomainType) {
        use super::type_inference::HindleyMilner;
        assert!(typ_domain.fully_substitute(&self.domain_substitutor));
    }

    pub fn finalize_abstract_type(
        &mut self,
        linker_types: &ArenaAllocator<StructType, TypeUUIDMarker>,
        typ: &mut AbstractRankedType,
        span: Span,
        errors: &ErrorCollector,
    ) {
        use super::type_inference::HindleyMilner;
        if !(typ.inner.fully_substitute(&self.abstract_type_substitutor)
            && typ.rank.fully_substitute(&self.peano_substitutor))
        {
            let typ_as_string = typ.display(linker_types, &self.template_type_names);
            errors.error(
                span,
                format!("Could not fully figure out the type of this object. {typ_as_string}"),
            );
        }
    }

    pub fn finalize_type(
        &mut self,
        linker_types: &ArenaAllocator<StructType, TypeUUIDMarker>,
        typ: &mut FullType,
        span: Span,
        errors: &ErrorCollector,
    ) {
        self.finalize_domain_type(&mut typ.domain);
        self.finalize_abstract_type(linker_types, &mut typ.typ, span, errors);
    }

    pub fn finalize_global_ref<ID>(
        &mut self,
        linker_types: &ArenaAllocator<StructType, TypeUUIDMarker>,
        global_ref: &mut GlobalReference<ID>,
        errors: &ErrorCollector,
    ) {
        let global_ref_span = global_ref.get_total_span();
        for (_template_id, template_type) in &mut global_ref.template_arg_types {
            self.finalize_abstract_type(linker_types, template_type, global_ref_span, errors);
        }
    }
}<|MERGE_RESOLUTION|>--- conflicted
+++ resolved
@@ -297,13 +297,13 @@
                     &typ.inner,
                     &BOOL_TYPE.inner,
                     value_span,
-                    &"bool constant",
+                    "bool constant",
                 );
                 self.peano_substitutor.unify_report_error(
                     &typ.rank,
                     &BOOL_TYPE.rank,
                     value_span,
-                    &"bool constant rank",
+                    "bool constant rank",
                 );
             }
             Value::Integer(_big_int) => {
@@ -311,13 +311,13 @@
                     &typ.inner,
                     &INT_TYPE.inner,
                     value_span,
-                    &"int constant",
+                    "int constant",
                 );
                 self.peano_substitutor.unify_report_error(
                     &typ.rank,
                     &INT_TYPE.rank,
                     value_span,
-                    &"int constant rank",
+                    "int constant rank",
                 );
             }
             Value::Array(arr) => {
@@ -334,14 +334,14 @@
                     &typ.inner,
                     &arr_content_variable.inner,
                     value_span,
-                    &"array literal",
+                    "array literal",
                 );
 
                 self.peano_substitutor.unify_report_error(
                     &typ.rank_up().rank,
                     &arr_content_variable.rank,
                     value_span,
-                    &"array literal rank",
+                    "array literal rank",
                 );
             }
             Value::Error | Value::Unset => {} // Already an error, don't unify
@@ -351,7 +351,6 @@
     // Unifies arr_type with output_typ[]
     pub fn unify_with_array_of(
         &self,
-<<<<<<< HEAD
         arr_type: &AbstractRankedType,
         output_typ: AbstractRankedType,
         arr_span: Span,
@@ -359,24 +358,15 @@
         self.abstract_type_substitutor.unify_report_error(
             &arr_type.inner,
             &Box::new(output_typ.inner),
-=======
-        arr_type: &AbstractType,
-        output_typ: &AbstractType,
-        arr_span: Span,
-    ) {
-        self.type_substitutor.unify_report_error(
-            arr_type,
-            &AbstractType::Array(Box::new(output_typ.clone())),
->>>>>>> 492f0039
             arr_span,
-            &"array access",
+            "array access",
         );
 
         self.peano_substitutor.unify_report_error(
             &arr_type.rank,
             &PeanoType::Succ(Box::new(output_typ.rank)),
             arr_span,
-            &"array access",
+            "array access",
         );
     }
 
@@ -392,51 +382,51 @@
                 &input_typ.inner,
                 &BOOL_TYPE.inner,
                 span,
-                &"! input",
+                "! input",
             );
             self.peano_substitutor.unify_report_error(
                 &input_typ.rank,
                 &BOOL_TYPE.rank,
                 span,
-                &"! input rank",
+                "! input rank",
             );
 
             self.abstract_type_substitutor.unify_report_error(
                 &output_typ.inner,
                 &BOOL_TYPE.inner,
                 span,
-                &"! output",
+                "! output",
             );
             self.peano_substitutor.unify_report_error(
                 &output_typ.rank,
                 &BOOL_TYPE.rank,
                 span,
-                &"! output rank",
+                "! output rank",
             );
         } else if op == UnaryOperator::Negate {
             self.abstract_type_substitutor.unify_report_error(
                 &input_typ.inner,
                 &INT_TYPE.inner,
                 span,
-                &"unary - input",
+                "unary - input",
             );
             self.peano_substitutor.unify_report_error(
                 &input_typ.rank,
                 &INT_TYPE.rank,
                 span,
-                &"unary - input rank",
+                "unary - input rank",
             );
             self.abstract_type_substitutor.unify_report_error(
                 &output_typ.inner,
                 &INT_TYPE.inner,
                 span,
-                &"unary - output",
+                "unary - output",
             );
             self.peano_substitutor.unify_report_error(
                 &output_typ.rank,
                 &INT_TYPE.rank,
                 span,
-                &"unary - output rank",
+                "unary - output rank",
             );
         } else {
             let reduction_type = match op {
@@ -451,15 +441,15 @@
                 &output_typ.inner,
                 &reduction_type.inner,
                 span,
-                &"array reduction",
+                "array reduction",
             );
             self.peano_substitutor.unify_report_error(
                 &output_typ.rank,
                 &reduction_type.rank,
                 span,
-                &"array reduction rank",
-            );
-            self.unify_with_array_of(input_typ, output_typ, span);
+                "array reduction rank",
+            );
+            self.unify_with_array_of(input_typ, output_typ.clone(), span);
         }
     }
 
@@ -493,32 +483,32 @@
             &left_typ.inner,
             &exp_left.inner,
             left_span,
-            &"binop left side",
+            "binop left side",
         );
         self.abstract_type_substitutor.unify_report_error(
             &right_typ.inner,
             &exp_right.inner,
             right_span,
-            &"binop right side",
+            "binop right side",
         );
 
         self.abstract_type_substitutor.unify_report_error(
             &output_typ.inner,
             &out_typ.inner,
             Span::new_overarching(left_span, right_span),
-            &"binop output",
+            "binop output",
         );
         self.peano_substitutor.unify_report_error(
             &output_typ.rank,
             &left_typ.rank,
             left_span,
-            &"binop left rank",
+            "binop left rank",
         );
         self.peano_substitutor.unify_report_error(
             &output_typ.rank,
             &right_typ.rank,
             right_span,
-            &"binop right rank",
+            "binop right rank",
         );
     }
 
@@ -534,94 +524,22 @@
         // The case of writes to generatives from non-generatives should be fully covered by flattening
         if !from_domain.is_generative() && !to_domain.is_generative() {
             self.domain_substitutor
-                .unify_report_error(from_domain, to_domain, span, &context);
-        }
-    }
-
-<<<<<<< HEAD
-    pub fn typecheck_unary_operator(
-        &self,
-        op: UnaryOperator,
-        input_typ: &FullType,
-        output_typ: &FullType,
-        span: Span,
-    ) {
-        self.typecheck_unary_operator_abstr(op, &input_typ.typ, span, &output_typ.typ);
-        self.unify_domains(&input_typ.domain, &output_typ.domain, span, "unary op");
-    }
-
-    pub fn typecheck_binary_operator(
-        &self,
-        op: BinaryOperator,
-        left_typ: &FullType,
-        right_typ: &FullType,
-        left_span: Span,
-        right_span: Span,
-        output_typ: &FullType,
-    ) {
-        self.typecheck_binary_operator_abstr(
-            op,
-            &left_typ.typ,
-            &right_typ.typ,
-            left_span,
-            right_span,
-            &output_typ.typ,
-        );
-        self.unify_domains(
-            &left_typ.domain,
-            &output_typ.domain,
-            left_span,
-            "binop left",
-        );
-        self.unify_domains(
-            &right_typ.domain,
-            &output_typ.domain,
-            right_span,
-            "binop right",
-        );
-    }
-
-    pub fn typecheck_array_access(
-        &self,
-        arr_type: &AbstractRankedType,
-        idx_type: &AbstractRankedType,
-        arr_span: Span,
-        idx_span: Span,
-        output_typ: &AbstractRankedType,
-    ) {
-        // Must unify arr_type's inner type with output_typ's inner type,
-        // arr_type's rank type with succ(output_typ's ranked type) (and idx_type with int)
-
-        self.abstract_type_substitutor.unify_report_error(
-            &idx_type.inner,
-            &INT_TYPE.inner,
-            idx_span,
-            &"array index",
-        );
-        self.peano_substitutor.unify_report_error(
-            &idx_type.rank,
-            &INT_TYPE.rank,
-            idx_span,
-            &"array index",
-        );
-
-        self.unify_with_array_of(arr_type, output_typ.clone(), arr_span);
-    }
-
-=======
->>>>>>> 492f0039
-    pub fn typecheck_write_to_abstract<Context: UnifyErrorReport>(
+                .unify_report_error(from_domain, to_domain, span, context);
+        }
+    }
+
+    pub fn typecheck_write_to_abstract<Context: UnifyErrorReport + Clone>(
         &self,
         found: &AbstractRankedType,
         expected: &AbstractRankedType,
         span: Span,
-        context: &Context,
+        context: Context,
     ) {
         self.abstract_type_substitutor.unify_report_error(
             &found.inner,
             &expected.inner,
             span,
-            context,
+            context.clone(),
         );
 
         self.peano_substitutor
@@ -635,7 +553,7 @@
         span: Span,
         context: Context,
     ) {
-        self.typecheck_write_to_abstract(&found.typ, &expected.typ, span, &context);
+        self.typecheck_write_to_abstract(&found.typ, &expected.typ, span, context.clone());
         self.unify_domains(&found.domain, &expected.domain, span, context);
     }
 
