--- conflicted
+++ resolved
@@ -35,16 +35,10 @@
     Named(ConcreteGlobalReference<TypeUUID>),
     Value(Value),
     Array(Box<(ConcreteType, ConcreteType)>),
-<<<<<<< HEAD
-    /// Referencing [ConcreteType::Unknown] is a strong code smell.
-    /// It is likely you should use [crate::typing::type_inference::TypeSubstitutor::unify] instead
-    ///
-=======
     /// Referencing [ConcreteType::Unknown] is a strong code smell. 
     /// It is likely you should use [crate::typing::type_inference::TypeSubstitutor::unify_must_succeed]
     /// or [crate::typing::type_inference::TypeSubstitutor::unify_report_error] instead
-    /// 
->>>>>>> 651ca726
+    ///
     /// It should only occur in creation `ConcreteType::Unknown(self.type_substitutor.alloc())`
     Unknown(ConcreteTypeVariableID),
 }
