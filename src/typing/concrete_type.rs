use ibig::ibig;
use ibig::ops::Abs;
use ibig::IBig;
use ibig::UBig;
use sus_proc_macro::get_builtin_type;

use crate::alloc::zip_eq;
<<<<<<< HEAD
use crate::alloc::UUID;
=======
>>>>>>> 1b25249b
use crate::linker::GlobalUUID;
use crate::prelude::*;
use std::ops::Deref;

use crate::value::Value;

use super::template::TVec;

use super::type_inference::ConcreteTypeVariableID;
use super::type_inference::Substitutor;
use super::type_inference::TypeSubstitutor;

pub const BOOL_CONCRETE_TYPE: ConcreteType = ConcreteType::Named(ConcreteGlobalReference {
    id: get_builtin_type!("bool"),
    template_args: FlatAlloc::new(),
});

#[derive(Debug, Clone, PartialEq, Eq, Hash)]
pub struct ConcreteGlobalReference<ID> {
    pub id: ID,
    pub template_args: TVec<ConcreteType>,
}

impl<ID> ConcreteGlobalReference<ID> {
    /// Means that the ConcreteGlobalReference contains no Unknowns
    ///
    /// If true, then this is a unique ID for a specific instantiated object
    pub fn is_final(&self) -> bool {
        !self.template_args.iter().any(|(_, v)| v.contains_unknown())
    }
    pub fn pretty_print_concrete_instance(&self, linker: &Linker) -> String
    where
        ID: Into<GlobalUUID> + Copy,
    {
        let target_link_info = linker.get_link_info(self.id.into());
        assert!(self.template_args.len() == target_link_info.template_parameters.len());
        let object_full_name = target_link_info.get_full_name();
        if self.template_args.is_empty() {
            return format!("{object_full_name} #()");
        }
        use std::fmt::Write;
        let mut result = format!("{object_full_name} #(\n");
        for (_id, arg, arg_in_target) in
            zip_eq(&self.template_args, &target_link_info.template_parameters)
        {
            write!(result, "    {}: ", arg_in_target.name).unwrap();
            match arg {
                ConcreteType::Named(_) | ConcreteType::Array(_) => {
                    writeln!(result, "type {},", arg.display(&linker.types)).unwrap();
                }
                ConcreteType::Value(value) => {
                    writeln!(result, "{value},").unwrap();
                }
                ConcreteType::Unknown(_) => {
                    writeln!(result, "/* Could not infer */").unwrap();
                }
            }
        }
        result.push(')');
        result
    }
}

/// A post-instantiation type. These fully define what wires should be generated for a given object.
/// So as opposed to [crate::typing::abstract_type::AbstractType], type parameters are filled out with concrete values.
///
/// Examples: `bool[3]`, `int #(MAX: 20)`
///
/// Not to be confused with [crate::typing::abstract_type::AbstractType] which represents pre-instantiation types,
/// or [crate::flattening::WrittenType] which represents the textual in-editor data.
#[derive(Debug, Clone, PartialEq, Eq, Hash)]
pub enum ConcreteType {
    Named(ConcreteGlobalReference<TypeUUID>),
    Value(Value),
    Array(Box<(ConcreteType, ConcreteType)>),
    /// Referencing [ConcreteType::Unknown] is a strong code smell.
    /// It is likely you should use [crate::typing::type_inference::TypeSubstitutor::unify_must_succeed]
    /// or [crate::typing::type_inference::TypeSubstitutor::unify_report_error] instead
    ///
    /// It should only occur in creation `ConcreteType::Unknown(self.type_substitutor.alloc())`
    Unknown(ConcreteTypeVariableID),
}

impl ConcreteType {
    pub fn new_int(int: IBig) -> Self {
        Self::Value(Value::Integer(int))
    }
    pub fn new_arrays_of(self, tensor_sizes: &[usize]) -> Self {
        let mut result = self;
        for s in tensor_sizes.iter().rev() {
            result = ConcreteType::Array(Box::new((result, ConcreteType::new_int(IBig::from(*s)))));
        }
        result
    }
    #[track_caller]
    pub fn unwrap_value(&self) -> &Value {
        let ConcreteType::Value(v) = self else {
            unreachable!("unwrap_value on {self:?}")
        };
        v
    }
    #[track_caller]
    pub fn unwrap_named(&self) -> &ConcreteGlobalReference<TypeUUID> {
        let ConcreteType::Named(v) = self else {
            unreachable!("unwrap_named")
        };
        v
    }
    #[track_caller]
    pub fn unwrap_array(&self) -> &(ConcreteType, ConcreteType) {
        let ConcreteType::Array(arr_box) = self else {
            unreachable!("unwrap_array")
        };
        arr_box
    }
    pub fn down_array(&self) -> &ConcreteType {
        let ConcreteType::Array(arr_box) = self else {
            unreachable!("Must be an array!")
        };
        let (sub, _sz) = arr_box.deref();
        sub
    }
    pub fn contains_unknown(&self) -> bool {
        match self {
            ConcreteType::Named(global_ref) => global_ref
                .template_args
                .iter()
                .any(|concrete_template_arg| concrete_template_arg.1.contains_unknown()),
            ConcreteType::Value(_) => false,
            ConcreteType::Array(arr_box) => {
                let (arr_arr, arr_size) = arr_box.deref();
                arr_arr.contains_unknown() || arr_size.contains_unknown()
            }
            ConcreteType::Unknown(_) => true,
        }
    }
    /// Returns the size of this type in *wires*. So int #(MAX: 255) would return '8'
    ///
    /// If it contains any Unknowns, then returns None
    pub fn sizeof(&self) -> Option<IBig> {
        match self {
            ConcreteType::Named(reference) => Some(Self::sizeof_named(reference).into()),
            ConcreteType::Value(_value) => unreachable!("Root of ConcreteType cannot be a value"),
            ConcreteType::Array(arr_box) => {
                let (typ, size) = arr_box.deref();

                let mut typ_sz = typ.sizeof()?;

                let ConcreteType::Value(arr_sz) = size else {
                    return None;
                };

                typ_sz *= arr_sz.unwrap_integer();

                Some(typ_sz)
            }
            ConcreteType::Unknown(_uuid) => None,
        }
    }

    pub fn sizeof_named(type_ref: &ConcreteGlobalReference<TypeUUID>) -> u64 {
        match type_ref.id {
            get_builtin_type!("int") => {
                let min = type_ref.template_args[UUID::from_hidden_value(0)]
                    .unwrap_value()
                    .unwrap_integer();
                let max = type_ref.template_args[UUID::from_hidden_value(1)]
                    .unwrap_value()
                    .unwrap_integer()
                    - ibig!(1);
                bound_to_bits(min, &max)
            }
            get_builtin_type!("bool") => 1,
            get_builtin_type!("float") => 32,
            _other => todo!("Other Named Structs are not implemented yet"),
        }
    }
    pub fn try_fully_substitute(&self, substitutor: &TypeSubstitutor<Self>) -> Option<Self> {
        let mut self_clone = self.clone();
        if substitutor.fully_substitute(&mut self_clone) {
            Some(self_clone)
        } else {
            None
        }
    }
    /// Returns the inclusive bounds of an int. An int #(MIN: 0, MAX: 15) will return (0, 14)
    pub fn get_bounds(&self) -> (IBig, IBig) {
        let min = self.unwrap_named().template_args[UUID::from_hidden_value(0)]
            .unwrap_value()
            .unwrap_integer();
        let max = self.unwrap_named().template_args[UUID::from_hidden_value(1)]
            .unwrap_value()
            .unwrap_integer();
        (min.clone(), max - 1)
    }
}

fn bits_negative(value: &IBig) -> u64 {
    (UBig::try_from(value.abs() - 1).unwrap().bit_len() + 1)
        .try_into()
        .unwrap()
}

fn bits_positive(value: &IBig) -> u64 {
    (UBig::try_from(value).unwrap().bit_len() + 1)
        .try_into()
        .unwrap()
}

fn bound_to_bits(min: &IBig, max: &IBig) -> u64 {
    [min, max]
        .iter()
        .map(|&num| {
            if num >= &ibig!(0) {
                bits_positive(num)
            } else {
                bits_negative(num)
            }
        })
        .max()
        .unwrap()
}

#[cfg(test)]
mod tests {
    use super::*;
    #[test]
    fn test_bits_negative() {
        assert_eq!(bits_negative(&ibig!(-1)), 1);
        assert_eq!(bits_negative(&ibig!(-2)), 2);
        assert_eq!(bits_negative(&ibig!(-3)), 3);
        assert_eq!(bits_negative(&ibig!(-4)), 3);
        assert_eq!(bits_negative(&ibig!(-5)), 4);
        assert_eq!(bits_negative(&ibig!(-8)), 4);
        assert_eq!(bits_negative(&ibig!(-9)), 5);
        assert_eq!(bits_negative(&ibig!(-16)), 5);
    }
    #[test]
    fn test_bits_positive() {
        assert_eq!(bits_positive(&ibig!(0)), 1);
        assert_eq!(bits_positive(&ibig!(1)), 2);
        assert_eq!(bits_positive(&ibig!(2)), 3);
        assert_eq!(bits_positive(&ibig!(3)), 3);
        assert_eq!(bits_positive(&ibig!(4)), 4);
        assert_eq!(bits_positive(&ibig!(7)), 4);
        assert_eq!(bits_positive(&ibig!(8)), 5);
        assert_eq!(bits_positive(&ibig!(15)), 5);
        assert_eq!(bits_positive(&ibig!(16)), 6);
        assert_eq!(bits_positive(&ibig!(31)), 6);
    }
    #[test]
    fn test_bound_to_bits() {
        assert_eq!(bound_to_bits(&ibig!(-1), &ibig!(0)), 1);
        assert_eq!(bound_to_bits(&ibig!(-2), &ibig!(0)), 2);
        assert_eq!(bound_to_bits(&ibig!(-1), &ibig!(1)), 2);
        assert_eq!(bound_to_bits(&ibig!(-2), &ibig!(2)), 3);
        assert_eq!(bound_to_bits(&ibig!(2), &ibig!(8)), 5);
        assert_eq!(bound_to_bits(&ibig!(-1000), &ibig!(0)), 11);
        assert_eq!(bound_to_bits(&ibig!(-2000), &ibig!(-1000)), 12);
        assert_eq!(bound_to_bits(&ibig!(-256), &ibig!(255)), 9);
    }
}<|MERGE_RESOLUTION|>--- conflicted
+++ resolved
@@ -5,10 +5,6 @@
 use sus_proc_macro::get_builtin_type;
 
 use crate::alloc::zip_eq;
-<<<<<<< HEAD
-use crate::alloc::UUID;
-=======
->>>>>>> 1b25249b
 use crate::linker::GlobalUUID;
 use crate::prelude::*;
 use std::ops::Deref;
@@ -172,14 +168,10 @@
     pub fn sizeof_named(type_ref: &ConcreteGlobalReference<TypeUUID>) -> u64 {
         match type_ref.id {
             get_builtin_type!("int") => {
-                let min = type_ref.template_args[UUID::from_hidden_value(0)]
-                    .unwrap_value()
-                    .unwrap_integer();
-                let max = type_ref.template_args[UUID::from_hidden_value(1)]
-                    .unwrap_value()
-                    .unwrap_integer()
-                    - ibig!(1);
-                bound_to_bits(min, &max)
+                let [min, max] = type_ref
+                    .template_args
+                    .map_to_array(|_id, v| v.unwrap_value().unwrap_integer());
+                bound_to_bits(min, &(max - 1))
             }
             get_builtin_type!("bool") => 1,
             get_builtin_type!("float") => 32,
@@ -196,12 +188,10 @@
     }
     /// Returns the inclusive bounds of an int. An int #(MIN: 0, MAX: 15) will return (0, 14)
     pub fn get_bounds(&self) -> (IBig, IBig) {
-        let min = self.unwrap_named().template_args[UUID::from_hidden_value(0)]
-            .unwrap_value()
-            .unwrap_integer();
-        let max = self.unwrap_named().template_args[UUID::from_hidden_value(1)]
-            .unwrap_value()
-            .unwrap_integer();
+        let [min, max] = self
+            .unwrap_named()
+            .template_args
+            .map_to_array(|_id, v| v.unwrap_value().unwrap_integer());
         (min.clone(), max - 1)
     }
 }
