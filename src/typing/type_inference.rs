--- conflicted
+++ resolved
@@ -87,20 +87,15 @@
 
 /// To be passed to [TypeSubstitutor::unify_report_error]
 pub trait UnifyErrorReport {
-    fn report(&self) -> (String, Vec<ErrorInfo>);
+    fn report(self) -> (String, Vec<ErrorInfo>);
 }
 impl UnifyErrorReport for &str {
-    fn report(&self) -> (String, Vec<ErrorInfo>) {
+    fn report(self) -> (String, Vec<ErrorInfo>) {
         (self.to_string(), Vec::new())
     }
 }
-<<<<<<< HEAD
-impl<F: Fn() -> (String, Vec<ErrorInfo>)> UnifyErrorReport for F {
-    fn report(&self) -> (String, Vec<ErrorInfo>) {
-=======
 impl<F: FnOnce() -> (String, Vec<ErrorInfo>)> UnifyErrorReport for F {
     fn report(self) -> (String, Vec<ErrorInfo>) {
->>>>>>> 492f0039
         self()
     }
 }
@@ -263,7 +258,7 @@
         found: &MyType,
         expected: &MyType,
         span: Span,
-        reporter: &Report,
+        reporter: Report,
     ) {
         let unify_result = self.unify(found, expected);
         if unify_result != UnifyResult::Success {
