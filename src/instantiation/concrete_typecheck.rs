--- conflicted
+++ resolved
@@ -1,10 +1,6 @@
 use std::ops::Deref;
 
-<<<<<<< HEAD
-use num::BigInt;
-=======
 use ibig::IBig;
->>>>>>> 5a911cd7
 
 use crate::alloc::{zip_eq, zip_eq3};
 use crate::flattening::{DeclarationKind, ExpressionSource, WireReferenceRoot, WrittenType};
@@ -50,11 +46,11 @@
         for p in path {
             let typ_after_applying_array = type_substitutor.alloc_unknown();
             match p {
+                // TODO #28 integer size <-> array bound check
                 RealWirePathElem::ArrayAccess {
                     span: _,
                     idx_wire: _,
                 } => {
-                    // TODO #28 integer size <-> array bound check
                     let arr_size = type_substitutor.alloc_unknown();
                     let arr_box = Box::new((typ_after_applying_array.clone(), arr_size));
                     type_substitutor.unify_must_succeed(
@@ -68,20 +64,23 @@
                     idx_a_wire: _,
                     idx_b_wire: _,
                 } => {
-                    /*let arr_size = ConcreteType::Unknown(self.type_substitutor.alloc());
-
-                    self.type_substitutor.unify_must_succeed(
+                    let inner_of_array_being_sliced = type_substitutor.alloc_unknown();
+
+                    let array_being_sliced = Box::new((
+                        inner_of_array_being_sliced.clone(),
+                        type_substitutor.alloc_unknown(),
+                    ));
+
+                    let slice_size = type_substitutor.alloc_unknown();
+                    type_substitutor.unify_must_succeed(
                         &current_type_in_progress,
+                        &ConcreteType::Array(array_being_sliced),
+                    );
+                    type_substitutor.unify_must_succeed(
                         &typ_after_applying_array,
-                    );
-                    current_type_in_progress = typ_after_applying_array;*/
-                    // TODO #28 integer size <-> array bound check
-                    let arr_size = ConcreteType::Unknown(self.type_substitutor.alloc());
-                    let arr_box = Box::new((typ_after_applying_array.clone(), arr_size));
-                    self.type_substitutor.unify_must_succeed(
-                        &current_type_in_progress,
-                        &ConcreteType::Array(arr_box),
-                    );
+                        &ConcreteType::Array(Box::new((inner_of_array_being_sliced, slice_size))),
+                    );
+
                     current_type_in_progress = typ_after_applying_array;
                 }
             }
@@ -293,35 +292,8 @@
                         "array construction",
                     );
                 }
-<<<<<<< HEAD
-                RealWireDataSource::ArrayLiteral { elements } => {
-                    let size = ConcreteType::Value(Value::Integer(BigInt::from(elements.len())));
-
-                    let array_element_type = ConcreteType::Unknown(self.type_substitutor.alloc());
-
-                    let new_array_type =
-                        ConcreteType::Array(Box::new((array_element_type.clone(), size)));
-
-                    self.type_substitutor.unify_report_error(
-                        &new_array_type,
-                        &self.wires[this_wire_id].typ,
-                        span,
-                        &"array literal",
-                    );
-
-                    for element in elements {
-                        self.type_substitutor.unify_report_error(
-                            &self.wires[*element].typ,
-                            &array_element_type,
-                            span,
-                            &"array element",
-                        );
-                    }
-                }
-=======
                 // type is already set when the wire was created
                 RealWireDataSource::Constant { value: _ } => {}
->>>>>>> 5a911cd7
             };
         }
     }
