use std::ops::Deref;

use ibig::IBig;

use crate::alloc::{zip_eq, zip_eq3};
use crate::flattening::{DeclarationKind, ExpressionSource, WireReferenceRoot, WrittenType};
use crate::linker::LinkInfo;
use crate::typing::abstract_type::PeanoType;
use crate::typing::concrete_type::ConcreteGlobalReference;
use crate::typing::template::TemplateArgKind;
use crate::typing::{
    concrete_type::{ConcreteType, BOOL_CONCRETE_TYPE, INT_CONCRETE_TYPE},
    type_inference::{
        DelayedConstraint, DelayedConstraintStatus, DelayedConstraintsList, FailedUnification,
    },
};

use super::*;

use crate::typing::type_inference::HindleyMilner;

impl InstantiationContext<'_, '_> {
    fn peano_to_nested_array_of(
        &self,
        p: &PeanoType,
        c: ConcreteType,
        dims: &mut Vec<ConcreteType>,
    ) -> ConcreteType {
        match p {
            PeanoType::Zero => c,
            PeanoType::Succ(p) => {
                let this_dim_var = ConcreteType::Unknown(self.type_substitutor.alloc());
                let arr = ConcreteType::Array(Box::new((c, this_dim_var.clone())));
                let typ = self.peano_to_nested_array_of(p, arr, dims);
                dims.push(this_dim_var.clone());
                typ
            }
            _ => unreachable!("Peano abstract ranks being used at concrete type-checking time should never be anything other than Zero, Succ or Named ({p:?})"),
        }
    }
    fn walk_type_along_path(
        &self,
        mut current_type_in_progress: ConcreteType,
        path: &[RealWirePathElem],
    ) -> ConcreteType {
        for p in path {
            let typ_after_applying_array = ConcreteType::Unknown(self.type_substitutor.alloc());
            match p {
                RealWirePathElem::ArrayAccess {
                    span: _,
                    idx_wire: _,
                } => {
                    // TODO #28 integer size <-> array bound check
                    let arr_size = ConcreteType::Unknown(self.type_substitutor.alloc());
                    let arr_box = Box::new((typ_after_applying_array.clone(), arr_size));
                    self.type_substitutor.unify_must_succeed(
                        &current_type_in_progress,
                        &ConcreteType::Array(arr_box),
                    );
                    current_type_in_progress = typ_after_applying_array;
                }
            }
        }

        current_type_in_progress
    }

    fn make_array_of(&self, concrete_typ: ConcreteType) -> ConcreteType {
        ConcreteType::Array(Box::new((
            concrete_typ,
            ConcreteType::Unknown(self.type_substitutor.alloc()),
        )))
    }

    fn typecheck_all_wires(&self) {
        for this_wire_id in self.wires.id_range() {
            let this_wire = &self.wires[this_wire_id];
            let span = self.md.get_instruction_span(this_wire.original_instruction);
            span.debug();

            match &this_wire.source {
                RealWireDataSource::ReadOnly => {}
                RealWireDataSource::Multiplexer { is_state, sources } => {
                    if let Some(is_state) = is_state {
                        let value_typ = is_state.get_type(&self.type_substitutor);
                        self.type_substitutor.unify_report_error(
                            &value_typ,
                            &this_wire.typ,
                            span,
                            "initial value of state",
                        );
                    }
                    for s in sources {
                        let source_typ = &self.wires[s.from].typ;
                        let destination_typ = self
                            .walk_type_along_path(self.wires[this_wire_id].typ.clone(), &s.to_path);
                        self.type_substitutor.unify_report_error(
                            &destination_typ,
                            source_typ,
                            span,
                            &"write wire access",
                        );
                    }
                }
                &RealWireDataSource::UnaryOp { op, right } => {
                    // TODO overloading
                    let (input_typ, output_typ) = match op {
                        UnaryOperator::Not => (BOOL_CONCRETE_TYPE, BOOL_CONCRETE_TYPE),
                        UnaryOperator::Negate => (INT_CONCRETE_TYPE, INT_CONCRETE_TYPE),
                        UnaryOperator::And | UnaryOperator::Or | UnaryOperator::Xor => {
                            (self.make_array_of(BOOL_CONCRETE_TYPE), BOOL_CONCRETE_TYPE)
                        }
                        UnaryOperator::Sum | UnaryOperator::Product => {
                            (self.make_array_of(INT_CONCRETE_TYPE), INT_CONCRETE_TYPE)
                        }
                    };

                    self.type_substitutor.unify_report_error(
                        &self.wires[right].typ,
                        &input_typ,
                        span,
                        &"unary input",
                    );
                    self.type_substitutor.unify_report_error(
                        &self.wires[this_wire_id].typ,
                        &output_typ,
                        span,
                        &"unary output",
                    );
                }
                &RealWireDataSource::BinaryOp { op, left, right } => {
                    // TODO overloading
                    let ((in_left_inner, in_right_inner), out_inner) = match op {
                        BinaryOperator::And => {
                            ((BOOL_CONCRETE_TYPE, BOOL_CONCRETE_TYPE), BOOL_CONCRETE_TYPE)
                        }
                        BinaryOperator::Or => {
                            ((BOOL_CONCRETE_TYPE, BOOL_CONCRETE_TYPE), BOOL_CONCRETE_TYPE)
                        }
                        BinaryOperator::Xor => {
                            ((BOOL_CONCRETE_TYPE, BOOL_CONCRETE_TYPE), BOOL_CONCRETE_TYPE)
                        }
                        BinaryOperator::Add => {
                            ((INT_CONCRETE_TYPE, INT_CONCRETE_TYPE), INT_CONCRETE_TYPE)
                        }
                        BinaryOperator::Subtract => {
                            ((INT_CONCRETE_TYPE, INT_CONCRETE_TYPE), INT_CONCRETE_TYPE)
                        }
                        BinaryOperator::Multiply => {
                            ((INT_CONCRETE_TYPE, INT_CONCRETE_TYPE), INT_CONCRETE_TYPE)
                        }
                        BinaryOperator::Divide => {
                            ((INT_CONCRETE_TYPE, INT_CONCRETE_TYPE), INT_CONCRETE_TYPE)
                        }
                        BinaryOperator::Modulo => {
                            ((INT_CONCRETE_TYPE, INT_CONCRETE_TYPE), INT_CONCRETE_TYPE)
                        }
                        BinaryOperator::Equals => {
                            ((INT_CONCRETE_TYPE, INT_CONCRETE_TYPE), BOOL_CONCRETE_TYPE)
                        }
                        BinaryOperator::NotEquals => {
                            ((INT_CONCRETE_TYPE, INT_CONCRETE_TYPE), BOOL_CONCRETE_TYPE)
                        }
                        BinaryOperator::GreaterEq => {
                            ((INT_CONCRETE_TYPE, INT_CONCRETE_TYPE), BOOL_CONCRETE_TYPE)
                        }
                        BinaryOperator::Greater => {
                            ((INT_CONCRETE_TYPE, INT_CONCRETE_TYPE), BOOL_CONCRETE_TYPE)
                        }
                        BinaryOperator::LesserEq => {
                            ((INT_CONCRETE_TYPE, INT_CONCRETE_TYPE), BOOL_CONCRETE_TYPE)
                        }
                        BinaryOperator::Lesser => {
                            ((INT_CONCRETE_TYPE, INT_CONCRETE_TYPE), BOOL_CONCRETE_TYPE)
                        }
                    };
                    // gets the corresponding abstract type to figure out how many layers of array to unify with:
                    let peano_type = &self.md.link_info.instructions
                        [this_wire.original_instruction]
                        .unwrap_expression()
                        .typ
                        .typ
                        .rank;
                    let mut out_dims = vec![];
                    let out_type =
                        self.peano_to_nested_array_of(peano_type, out_inner, &mut out_dims);

                    let mut in_left_dims = vec![];
                    let in_left_type =
                        self.peano_to_nested_array_of(peano_type, in_left_inner, &mut in_left_dims);

                    for (in_left, out) in out_dims.iter().zip(in_left_dims.iter()) {
                        self.type_substitutor.unify_report_error(
                            in_left,
                            out,
                            span,
                            &"binary output dimension",
                        );
                    }

                    let mut in_right_dims = vec![];
                    let in_right_type = self.peano_to_nested_array_of(
                        peano_type,
                        in_right_inner,
                        &mut in_right_dims,
                    );

                    for (in_right, out) in out_dims.iter().zip(in_right_dims.iter()) {
                        self.type_substitutor.unify_report_error(
                            in_right,
                            out,
                            span,
                            &"binary output dimension",
                        );
                    }

                    self.type_substitutor.unify_report_error(
                        &self.wires[this_wire_id].typ,
                        &out_type,
                        span,
                        &"binary output",
                    );
                    self.type_substitutor.unify_report_error(
                        &self.wires[left].typ,
                        &in_left_type,
                        span,
                        &"binary left",
                    );
                    self.type_substitutor.unify_report_error(
                        &self.wires[right].typ,
                        &in_right_type,
                        span,
                        &"binary right",
                    );
                }
                RealWireDataSource::Select { root, path } => {
                    let found_typ = self.walk_type_along_path(self.wires[*root].typ.clone(), path);
                    self.type_substitutor.unify_report_error(
                        &found_typ,
                        &self.wires[this_wire_id].typ,
                        span,
                        &"wire access",
                    );
                }
                RealWireDataSource::ConstructArray { array_wires } => {
                    let mut array_wires_iter = array_wires.iter();
                    let first_elem = array_wires_iter.next().unwrap();
                    let element_type = self.wires[*first_elem].typ.clone();
                    for w in array_wires_iter {
                        self.type_substitutor.unify_report_error(
                            &self.wires[*w].typ,
                            &element_type,
                            span,
                            "array construction",
                        );
                    }
                    let array_size_value =
                        ConcreteType::Value(Value::Integer(IBig::from(array_wires.len())));
                    self.type_substitutor.unify_report_error(
                        &self.wires[this_wire_id].typ,
                        &ConcreteType::Array(Box::new((element_type, array_size_value))),
                        span,
                        "array construction",
                    );
                }
                // type is already set when the wire was created
                RealWireDataSource::Constant { value: _ } => {}
            };
        }
    }

    fn finalize(&mut self) {
        for (_id, w) in &mut self.wires {
            if !w.typ.fully_substitute(&self.type_substitutor) {
                let typ_as_str = w.typ.display(&self.linker.types);

                let span = self.md.get_instruction_span(w.original_instruction);
                span.debug();
                self.errors.error(span, format!("Could not finalize this type, some parameters were still unknown: {typ_as_str}"));
            }
        }

        // Print all errors
        for FailedUnification {
            mut found,
            mut expected,
            span,
            context,
            infos,
        } in self.type_substitutor.extract_errors()
        {
            // Not being able to fully substitute is not an issue. We just display partial types
            let _ = found.fully_substitute(&self.type_substitutor);
            let _ = expected.fully_substitute(&self.type_substitutor);

            let expected_name = expected.display(&self.linker.types).to_string();
            let found_name = found.display(&self.linker.types).to_string();
            self.errors
                .error(span, format!("Typing Error: {context} expects a {expected_name} but was given a {found_name}"))
                .add_info_list(infos);

            assert!(
                expected_name != found_name,
                "{expected_name} != {found_name}"
            );
        }
    }

    pub fn typecheck(&mut self) {
        let mut delayed_constraints: DelayedConstraintsList<Self> = DelayedConstraintsList::new();
        for (sm_id, sm) in &self.submodules {
            let sub_module = &self.linker.modules[sm.refers_to.id];

            for (port_id, p) in sm.port_map.iter_valids() {
                let wire = &self.wires[p.maps_to_wire];

                let port_decl_instr = sub_module.ports[port_id].declaration_instruction;
                let port_decl =
                    sub_module.link_info.instructions[port_decl_instr].unwrap_declaration();

                let typ_for_inference = concretize_written_type_with_possible_template_args(
                    &port_decl.typ_expr,
                    &sm.refers_to.template_args,
                    &sub_module.link_info,
                    &self.type_substitutor,
                );

                self.type_substitutor
                    .unify_must_succeed(&wire.typ, &typ_for_inference);
            }

            delayed_constraints.push(SubmoduleTypecheckConstraint { sm_id });
        }

        self.typecheck_all_wires();

        delayed_constraints.push(LatencyInferenceDelayedConstraint {});

        delayed_constraints.resolve_delayed_constraints(self);

        self.finalize();
    }
}

struct SubmoduleTypecheckConstraint {
    sm_id: SubModuleID,
}

/// Part of Template Value Inference.
///
/// Specifically, for code like this:
///
/// ```sus
/// module add_all #(int Size) {
///     input int[Size] arr // We're targeting the 'Size' within the array size
///     output int total
/// }
/// ```
fn can_expression_be_value_inferred(link_info: &LinkInfo, expr_id: FlatID) -> Option<TemplateID> {
    let expr = link_info.instructions[expr_id].unwrap_expression();
    let ExpressionSource::WireRef(wr) = &expr.source else {
        return None;
    };
    if !wr.path.is_empty() {
        return None;
    } // Must be a plain, no fuss reference to a de
    let WireReferenceRoot::LocalDecl(wire_declaration, _span) = &wr.root else {
        return None;
    };
    let template_arg_decl = link_info.instructions[*wire_declaration].unwrap_declaration();
    let DeclarationKind::GenerativeInput(template_id) = &template_arg_decl.decl_kind else {
        return None;
    };
    Some(*template_id)
}

fn concretize_written_type_with_possible_template_args(
    written_typ: &WrittenType,
    template_args: &TVec<ConcreteType>,
    link_info: &LinkInfo,
    type_substitutor: &TypeSubstitutor<ConcreteType, ConcreteTypeVariableIDMarker>,
) -> ConcreteType {
    match written_typ {
        WrittenType::Error(_span) => ConcreteType::Unknown(type_substitutor.alloc()),
        WrittenType::TemplateVariable(_span, uuid) => template_args[*uuid].clone(),
        WrittenType::Named(global_reference) => {
            let object_template_args: TVec<ConcreteType> =
                global_reference
                    .template_args
                    .map(|(_arg_id, arg)| -> ConcreteType {
                        if let Some(arg) = arg {
                            match &arg.kind {
                                TemplateArgKind::Type(arg_wr_typ) => {
                                    concretize_written_type_with_possible_template_args(
                                        arg_wr_typ,
                                        template_args,
                                        link_info,
                                        type_substitutor,
                                    )
                                }
                                TemplateArgKind::Value(uuid) => {
                                    if let Some(found_template_arg) =
                                        can_expression_be_value_inferred(link_info, *uuid)
                                    {
                                        template_args[found_template_arg].clone()
                                    } else {
                                        ConcreteType::Unknown(type_substitutor.alloc())
                                    }
                                }
                            }
                        } else {
                            ConcreteType::Unknown(type_substitutor.alloc())
                        }
                    });

            ConcreteType::Named(ConcreteGlobalReference {
                id: global_reference.id,
                template_args: object_template_args,
            })
        }
        WrittenType::Array(_span, arr_box) => {
            let (arr_content_wr, arr_idx_id, _arr_brackets) = arr_box.deref();

            let arr_content_concrete = concretize_written_type_with_possible_template_args(
                arr_content_wr,
                template_args,
                link_info,
                type_substitutor,
            );
            let arr_idx_concrete = if let Some(found_template_arg) =
                can_expression_be_value_inferred(link_info, *arr_idx_id)
            {
                template_args[found_template_arg].clone()
            } else {
                ConcreteType::Unknown(type_substitutor.alloc())
            };

            ConcreteType::Array(Box::new((arr_content_concrete, arr_idx_concrete)))
        }
    }
}

impl DelayedConstraint<InstantiationContext<'_, '_>> for SubmoduleTypecheckConstraint {
    fn try_apply(&mut self, context: &mut InstantiationContext) -> DelayedConstraintStatus {
        let sm = &mut context.submodules[self.sm_id];
        assert!(sm.instance.get().is_none());

        let submod_instr =
            context.md.link_info.instructions[sm.original_instruction].unwrap_submodule();

        let sub_module = &context.linker.modules[sm.refers_to.id];

        // Check if there's any argument that isn't known
        for (_id, arg) in &mut Rc::get_mut(&mut sm.refers_to).unwrap().template_args {
            if !arg.fully_substitute(&context.type_substitutor) {
                // We don't actually *need* to already fully_substitute here, but it's convenient and saves some work
                return DelayedConstraintStatus::NoProgress;
            }
        }

        if let Some(instance) = context
            .linker
            .instantiator
            .instantiate(context.linker, sm.refers_to.clone())
        {
            for (_port_id, concrete_port, source_code_port, connecting_wire) in
                zip_eq3(&instance.interface_ports, &sub_module.ports, &sm.port_map)
            {
                match (concrete_port, connecting_wire) {
                    (None, None) => {} // Invalid port not connected, good!
                    (None, Some(connecting_wire)) => {
                        // Port is not enabled, but attempted to be used
                        // A question may be "What if no port was in the source code? There would be no error reported"
                        // But this is okay, because nonvisible ports are only possible for function calls
                        // We have a second routine that reports invalid interfaces.
                        for span in &connecting_wire.name_refs {
                            context.errors.error(*span, format!("Port '{}' is used, but the instantiated module has this port disabled", source_code_port.name))
                                .info_obj_different_file(source_code_port, sub_module.link_info.file)
                                .info_obj_same_file(submod_instr);
                        }
                    }
                    (Some(_concrete_port), None) => {
                        // Port is enabled, but not used
                        context
                            .errors
                            .warn(
                                submod_instr.module_ref.get_total_span(),
                                format!("Unused port '{}'", source_code_port.name),
                            )
                            .info_obj_different_file(source_code_port, sub_module.link_info.file)
                            .info_obj_same_file(submod_instr);
                    }
                    (Some(concrete_port), Some(connecting_wire)) => {
                        let wire = &context.wires[connecting_wire.maps_to_wire];
                        context.type_substitutor.unify_report_error(
                            &wire.typ,
                            &concrete_port.typ,
                            submod_instr.module_ref.get_total_span(),
<<<<<<< HEAD
                            &|| {
=======
                            || {
                                use crate::errors::ErrorInfoObject;
>>>>>>> 492f0039
                                let port_declared_here = source_code_port
                                    .make_info(sub_module.link_info.file)
                                    .unwrap();

                                (
                                    format!("Port '{}'", source_code_port.name),
                                    vec![port_declared_here],
                                )
                            },
                        );
                    }
                }
            }
            for (_interface_id, interface_references, sm_interface) in
                zip_eq(&sm.interface_call_sites, &sub_module.interfaces)
            {
                if !interface_references.is_empty() {
                    let interface_name = &sm_interface.name;
                    if let Some(representative_port) = sm_interface
                        .func_call_inputs
                        .first()
                        .or(sm_interface.func_call_outputs.first())
                    {
                        if instance.interface_ports[representative_port].is_none() {
                            for span in interface_references {
                                context.errors.error(*span, format!("The interface '{interface_name}' is disabled in this submodule instance"))
                                    .info_obj_same_file(submod_instr)
                                    .info((sm_interface.name_span, sub_module.link_info.file), format!("Interface '{interface_name}' declared here"));
                            }
                        }
                    } else {
                        for span in interface_references {
                            context.errors.todo(*span, format!("Using empty interface '{interface_name}' (This is a TODO with Actions etc)"))
                                .info_obj_same_file(submod_instr)
                                .info((sm_interface.name_span, sub_module.link_info.file), format!("Interface '{interface_name}' declared here"));
                        }
                    }
                    if sm_interface
                        .all_ports()
                        .iter()
                        .any(|port_id| instance.interface_ports[port_id].is_none())
                    {
                        // We say an interface is invalid if it has an invalid port.
                        todo!("Invalid Interfaces");
                    }
                }
            }

            // Overwrite the refers_to with the identical instance.global_ref
            assert!(sm.refers_to == instance.global_ref);
            sm.refers_to = instance.global_ref.clone();

            sm.instance
                .set(instance)
                .expect("Can only set an InstantiatedModule once");

            DelayedConstraintStatus::Resolved
        } else {
            context.errors.error(
                submod_instr.module_ref.get_total_span(),
                "Error instantiating submodule",
            );
            DelayedConstraintStatus::Resolved
        }
    }

    fn report_could_not_resolve_error(&self, context: &InstantiationContext) {
        let sm = &context.submodules[self.sm_id];

        let submod_instr =
            context.md.link_info.instructions[sm.original_instruction].unwrap_submodule();

        let submodule_template_args_string =
            sm.refers_to.pretty_print_concrete_instance(context.linker);
        let message = format!("Could not fully instantiate {submodule_template_args_string}");

        context
            .errors
            .error(submod_instr.get_most_relevant_span(), message);
    }
}

pub struct LatencyInferenceDelayedConstraint {}
impl DelayedConstraint<InstantiationContext<'_, '_>> for LatencyInferenceDelayedConstraint {
    fn try_apply(&mut self, context: &mut InstantiationContext<'_, '_>) -> DelayedConstraintStatus {
        context.infer_parameters_for_latencies()
    }

    fn report_could_not_resolve_error(&self, _context: &InstantiationContext<'_, '_>) {} // Handled by incomplete submodules themselves
}<|MERGE_RESOLUTION|>--- conflicted
+++ resolved
@@ -98,7 +98,7 @@
                             &destination_typ,
                             source_typ,
                             span,
-                            &"write wire access",
+                            "write wire access",
                         );
                     }
                 }
@@ -119,13 +119,13 @@
                         &self.wires[right].typ,
                         &input_typ,
                         span,
-                        &"unary input",
+                        "unary input",
                     );
                     self.type_substitutor.unify_report_error(
                         &self.wires[this_wire_id].typ,
                         &output_typ,
                         span,
-                        &"unary output",
+                        "unary output",
                     );
                 }
                 &RealWireDataSource::BinaryOp { op, left, right } => {
@@ -194,7 +194,7 @@
                             in_left,
                             out,
                             span,
-                            &"binary output dimension",
+                            "binary output dimension",
                         );
                     }
 
@@ -210,7 +210,7 @@
                             in_right,
                             out,
                             span,
-                            &"binary output dimension",
+                            "binary output dimension",
                         );
                     }
 
@@ -218,19 +218,19 @@
                         &self.wires[this_wire_id].typ,
                         &out_type,
                         span,
-                        &"binary output",
+                        "binary output",
                     );
                     self.type_substitutor.unify_report_error(
                         &self.wires[left].typ,
                         &in_left_type,
                         span,
-                        &"binary left",
+                        "binary left",
                     );
                     self.type_substitutor.unify_report_error(
                         &self.wires[right].typ,
                         &in_right_type,
                         span,
-                        &"binary right",
+                        "binary right",
                     );
                 }
                 RealWireDataSource::Select { root, path } => {
@@ -239,7 +239,7 @@
                         &found_typ,
                         &self.wires[this_wire_id].typ,
                         span,
-                        &"wire access",
+                        "wire access",
                     );
                 }
                 RealWireDataSource::ConstructArray { array_wires } => {
@@ -496,12 +496,8 @@
                             &wire.typ,
                             &concrete_port.typ,
                             submod_instr.module_ref.get_total_span(),
-<<<<<<< HEAD
-                            &|| {
-=======
                             || {
                                 use crate::errors::ErrorInfoObject;
->>>>>>> 492f0039
                                 let port_declared_here = source_code_port
                                     .make_info(sub_module.link_info.file)
                                     .unwrap();
