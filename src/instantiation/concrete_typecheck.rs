--- conflicted
+++ resolved
@@ -2,19 +2,9 @@
 use sus_proc_macro::get_builtin_type;
 
 use crate::alloc::{zip_eq, zip_eq3};
-<<<<<<< HEAD
-use crate::typing::abstract_type::PeanoType;
-use crate::typing::{
-    concrete_type::{ConcreteType, BOOL_CONCRETE_TYPE, INT_CONCRETE_TYPE},
-    type_inference::{
-        DelayedConstraint, DelayedConstraintStatus, DelayedConstraintsList, FailedUnification,
-    },
-};
-=======
 use crate::typing::set_unifier::{DelayedErrorCollector, FullySubstitutable};
 use crate::typing::value_unifier::{ValueErrorReporter, ValueUnifierStore};
 use crate::typing::{concrete_type::ConcreteType, value_unifier::ValueUnifier};
->>>>>>> 24042935
 
 use super::*;
 
@@ -290,35 +280,6 @@
                             assert_eq!(right_root.unwrap_named().id, get_builtin_type!("int"));
                             assert_eq!(out_root.unwrap_named().id, get_builtin_type!("bool"));
                         }
-<<<<<<< HEAD
-                    };
-
-                    // gets the corresponding abstract type to figure out how many layers of array to unify with:
-                    let peano_type = &self.md.link_info.instructions
-                        [this_wire.original_instruction]
-                        .unwrap_expression()
-                        .as_single_output_expr()
-                        .unwrap()
-                        .typ
-                        .typ
-                        .rank;
-                    let mut out_dims = vec![];
-                    let out_type =
-                        self.peano_to_nested_array_of(peano_type, output_typ, &mut out_dims);
-
-                    let mut in_left_dims = vec![];
-                    let in_left_type =
-                        self.peano_to_nested_array_of(peano_type, left_typ, &mut in_left_dims);
-
-                    for (in_left, out) in out_dims.iter().zip(in_left_dims.iter()) {
-                        self.type_substitutor.unify_report_error(
-                            in_left,
-                            out,
-                            span,
-                            "binary output dimension",
-                        );
-=======
->>>>>>> 24042935
                     }
                 }
                 RealWireDataSource::Select { root, path } => {
@@ -342,77 +303,9 @@
         }
     }
 
-<<<<<<< HEAD
-    fn finalize(&mut self) {
-        for (_id, w) in &mut self.wires {
-            if !self.type_substitutor.fully_substitute(&mut w.typ) {
-                let typ_as_str = w.typ.display(&self.linker.types);
-
-                let span = self.md.get_instruction_span(w.original_instruction);
-                span.debug();
-                self.errors.error(span, format!("Could not finalize this type, some parameters were still unknown: {typ_as_str}"));
-            }
-        }
-
-        // Print all errors
-        for FailedUnification {
-            mut found,
-            mut expected,
-            span,
-            context,
-            infos,
-        } in self.type_substitutor.extract_errors()
-        {
-            // Not being able to fully substitute is not an issue. We just display partial types
-            let _ = self.type_substitutor.fully_substitute(&mut found);
-            let _ = self.type_substitutor.fully_substitute(&mut expected);
-
-            let expected_name = expected.display(&self.linker.types).to_string();
-            let found_name = found.display(&self.linker.types).to_string();
-            self.errors
-                .error(span, format!("Typing Error: {context} expects a {expected_name} but was given a {found_name}"))
-                .add_info_list(infos);
-
-            assert!(
-                expected_name != found_name,
-                "{expected_name} != {found_name}"
-            );
-        }
-    }
-
-    pub fn typecheck(&mut self) {
-        let mut delayed_constraints: DelayedConstraintsList<Self> = DelayedConstraintsList::new();
-        for (sm_id, sm) in &self.submodules {
-            let sub_module = &self.linker.modules[sm.refers_to.id];
-
-            for (port_id, p) in sm.port_map.iter_valids() {
-                let wire = &self.wires[p.maps_to_wire];
-
-                let port_decl_instr = sub_module.ports[port_id].declaration_instruction;
-                let port_decl =
-                    sub_module.link_info.instructions[port_decl_instr].unwrap_declaration();
-
-                let typ_for_inference = self
-                    .type_substitutor
-                    .concretize_written_type_with_possible_template_args(
-                        &port_decl.typ_expr,
-                        &sm.refers_to.template_args,
-                        &sub_module.link_info,
-                    );
-
-                self.type_substitutor
-                    .unify_must_succeed(&wire.typ, &typ_for_inference);
-            }
-
-            delayed_constraints.push(SubmoduleTypecheckConstraint { sm_id });
-        }
-
-        self.typecheck_all_wires();
-=======
     fn typecheck_all_submodules(&'inst self, unifier: &mut ValueUnifier<'inst>) {
         for (_, sm) in &self.submodules {
             assert!(sm.instance.get().is_none());
->>>>>>> 24042935
 
             // Check if there's any argument that isn't known
             let mut substitutables = Vec::new();
@@ -427,80 +320,6 @@
                 let mut refers_to_clone = sm.refers_to.clone();
                 refers_to_clone.template_args.fully_substitute(&unifier.store);
 
-<<<<<<< HEAD
-struct SubmoduleTypecheckConstraint {
-    sm_id: SubModuleID,
-}
-
-impl DelayedConstraint<InstantiationContext<'_, '_>> for SubmoduleTypecheckConstraint {
-    fn try_apply(&mut self, context: &mut InstantiationContext) -> DelayedConstraintStatus {
-        let sm = &mut context.submodules[self.sm_id];
-        assert!(sm.instance.get().is_none());
-
-        let submod_instr =
-            context.md.link_info.instructions[sm.original_instruction].unwrap_submodule();
-
-        let sub_module = &context.linker.modules[sm.refers_to.id];
-
-        // Check if there's any argument that isn't known
-        for (_id, arg) in &mut Rc::get_mut(&mut sm.refers_to).unwrap().template_args {
-            if !context.type_substitutor.fully_substitute(arg) {
-                // We don't actually *need* to already fully_substitute here, but it's convenient and saves some work
-                return DelayedConstraintStatus::NoProgress;
-            }
-        }
-
-        if let Some(instance) = context
-            .linker
-            .instantiator
-            .instantiate(context.linker, sm.refers_to.clone())
-        {
-            for (_port_id, concrete_port, source_code_port, connecting_wire) in
-                zip_eq3(&instance.interface_ports, &sub_module.ports, &sm.port_map)
-            {
-                match (concrete_port, connecting_wire) {
-                    (None, None) => {} // Invalid port not connected, good!
-                    (None, Some(connecting_wire)) => {
-                        // Port is not enabled, but attempted to be used
-                        // A question may be "What if no port was in the source code? There would be no error reported"
-                        // But this is okay, because nonvisible ports are only possible for function calls
-                        // We have a second routine that reports invalid interfaces.
-                        for span in &connecting_wire.name_refs {
-                            context.errors.error(*span, format!("Port '{}' is used, but the instantiated module has this port disabled", source_code_port.name))
-                                .info_obj_different_file(source_code_port, sub_module.link_info.file)
-                                .info_obj_same_file(submod_instr);
-                        }
-                    }
-                    (Some(_concrete_port), None) => {
-                        // Port is enabled, but not used
-                        context
-                            .errors
-                            .warn(
-                                submod_instr.module_ref.get_total_span(),
-                                format!("Unused port '{}'", source_code_port.name),
-                            )
-                            .info_obj_different_file(source_code_port, sub_module.link_info.file)
-                            .info_obj_same_file(submod_instr);
-                    }
-                    (Some(concrete_port), Some(connecting_wire)) => {
-                        let wire = &context.wires[connecting_wire.maps_to_wire];
-                        context.type_substitutor.unify_report_error(
-                            &wire.typ,
-                            &concrete_port.typ,
-                            submod_instr.module_ref.get_total_span(),
-                            || {
-                                use crate::errors::ErrorInfoObject;
-                                let port_declared_here = source_code_port
-                                    .make_info(sub_module.link_info.file)
-                                    .unwrap();
-
-                                (
-                                    format!("Port '{}'", source_code_port.name),
-                                    vec![port_declared_here],
-                                )
-                            },
-                        );
-=======
                 if let Some(instance) = self
                     .linker
                     .instantiator
@@ -547,7 +366,6 @@
                                 }
                             }
                         }
->>>>>>> 24042935
                     }
                     for (_interface_id, interface_references, sm_interface) in
                         zip_eq(&sm.interface_call_sites, &sub_module.interfaces)
