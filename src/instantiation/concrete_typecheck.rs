--- conflicted
+++ resolved
@@ -2,6 +2,7 @@
 use sus_proc_macro::get_builtin_type;
 
 use crate::alloc::{zip_eq, zip_eq3};
+use crate::typing::abstract_type::PeanoType;
 use crate::typing::set_unifier::{DelayedErrorCollector, FullySubstitutable};
 use crate::typing::value_unifier::{ValueErrorReporter, ValueUnifierStore};
 use crate::typing::{concrete_type::ConcreteType, value_unifier::ValueUnifier};
@@ -17,70 +18,6 @@
     };
 }
 
-<<<<<<< HEAD
-impl InstantiationContext<'_, '_> {
-    fn peano_to_nested_array_of(
-        &mut self,
-        p: &PeanoType,
-        c: ConcreteType,
-        dims: &mut Vec<ConcreteType>,
-    ) -> ConcreteType {
-        match p {
-            PeanoType::Zero => c,
-            PeanoType::Succ(p) => {
-                let this_dim_var = self.type_substitutor.alloc_unknown();
-                let arr = ConcreteType::Array(Box::new((c, this_dim_var.clone())));
-                let typ = self.peano_to_nested_array_of(p, arr, dims);
-                dims.push(this_dim_var.clone());
-                typ
-            }
-            _ => unreachable!("Peano abstract ranks being used at concrete type-checking time should never be anything other than Zero, Succ or Named ({p:?})"),
-        }
-    }
-    fn walk_type_along_path(
-        type_substitutor: &mut TypeUnifier<TypeSubstitutor<ConcreteType>>,
-        mut current_type_in_progress: ConcreteType,
-        path: &[RealWirePathElem],
-    ) -> ConcreteType {
-        for p in path {
-            let typ_after_applying_array = type_substitutor.alloc_unknown();
-            match p {
-                // TODO #28 integer size <-> array bound check
-                RealWirePathElem::ArrayAccess {
-                    span: _,
-                    idx_wire: _,
-                } => {
-                    let arr_size = type_substitutor.alloc_unknown();
-                    let arr_box = Box::new((typ_after_applying_array.clone(), arr_size));
-                    type_substitutor.unify_must_succeed(
-                        &current_type_in_progress,
-                        &ConcreteType::Array(arr_box),
-                    );
-                    current_type_in_progress = typ_after_applying_array;
-                }
-                RealWirePathElem::ArraySlice { .. }
-                | RealWirePathElem::ArrayPartSelectDown { .. }
-                | RealWirePathElem::ArrayPartSelectUp { .. } => {
-                    let inner_of_array_being_sliced = type_substitutor.alloc_unknown();
-
-                    let array_being_sliced = Box::new((
-                        inner_of_array_being_sliced.clone(),
-                        type_substitutor.alloc_unknown(),
-                    ));
-
-                    let slice_size = type_substitutor.alloc_unknown();
-                    type_substitutor.unify_must_succeed(
-                        &current_type_in_progress,
-                        &ConcreteType::Array(array_being_sliced),
-                    );
-                    type_substitutor.unify_must_succeed(
-                        &typ_after_applying_array,
-                        &ConcreteType::Array(Box::new((inner_of_array_being_sliced, slice_size))),
-                    );
-
-                    current_type_in_progress = typ_after_applying_array;
-                }
-=======
 macro_rules! assert_due_to_variable_clones {
     ($cond:expr) => {
         assert!($cond, "This assertion cannot fail, because the variables that caused the unification failure should have been cloned in execute")
@@ -99,6 +36,8 @@
     })
 }
 
+use crate::typing::type_inference::{Substitutor, TypeSubstitutor, TypeUnifier};
+
 impl<'inst, 'l: 'inst> ModuleTypingContext<'l> {
     pub fn typecheck(&mut self, type_substitutor_alloc: ValueUnifierAlloc) {
         let error_reporter = DelayedErrorCollector::new();
@@ -114,7 +53,6 @@
             self.infer_parameters_for_latencies(&mut unifier);
             if !unifier.execute_ready_constraints() {
                 break;
->>>>>>> 24042935
             }
         }
 
@@ -126,6 +64,74 @@
 
         self.compute_latencies(&substitutor);
     }
+    /*fn peano_to_nested_array_of(
+        &mut self,
+        p: &PeanoType,
+        c: ConcreteType,
+        dims: &mut Vec<ConcreteType>,
+    ) -> ConcreteType {
+        let substitutor: TypeSubstitutor<ConcreteType> = 0;
+        match p {
+            PeanoType::Zero => c,
+            PeanoType::Succ(p) => {
+                let this_dim_var = substitutor.alloc_unknown();
+                let arr = ConcreteType::Array(Box::new((c, this_dim_var.clone())));
+                let typ = self.peano_to_nested_array_of(p, arr, dims);
+                dims.push(this_dim_var.clone());
+                typ
+            }
+            _ => unreachable!("Peano abstract ranks being used at concrete type-checking time should never be anything other than Zero, Succ or Named ({p:?})"),
+        }
+    }*/
+    /*fn walk_type_along_path(
+        type_substitutor: &mut TypeUnifier<TypeSubstitutor<ConcreteType>>,
+        mut current_type_in_progress: ConcreteType,
+        path: &[RealWirePathElem],
+    ) -> ConcreteType {
+        for p in path {
+            let typ_after_applying_array = type_substitutor.alloc_unknown();
+            match p {
+                RealWirePathElem::ArrayAccess {
+                    span: _,
+                    idx_wire: _,
+                } => {
+                    // TODO #28 integer size <-> array bound check
+                    let arr_size = type_substitutor.alloc_unknown();
+                    let arr_box = Box::new((typ_after_applying_array.clone(), arr_size));
+                    type_substitutor.unify_must_succeed(
+                        &current_type_in_progress,
+                        &ConcreteType::Array(arr_box),
+                    );
+                    current_type_in_progress = typ_after_applying_array;
+                }
+                RealWirePathElem::ArraySlice { .. }
+                | RealWirePathElem::ArrayPartSelectDown { .. }
+                | RealWirePathElem::ArrayPartSelectUp { .. } => {
+                    let inner_of_array_being_sliced = type_substitutor.alloc_unknown();
+
+                    let array_being_sliced = Box::new((
+                        inner_of_array_being_sliced.clone(),
+                        type_substitutor.alloc_unknown(),
+                    ));
+
+                    let slice_size = type_substitutor.alloc_unknown();
+                    type_substitutor.unify_must_succeed(
+                        &current_type_in_progress,
+                        &ConcreteType::Array(array_being_sliced),
+                    );
+                    type_substitutor.unify_must_succeed(
+                        &typ_after_applying_array,
+                        &ConcreteType::Array(Box::new((inner_of_array_being_sliced, slice_size))),
+                    );
+
+                    current_type_in_progress = typ_after_applying_array;
+                }
+            }
+        }
+
+        current_type_in_progress
+    }*/
+
     fn typecheck_all_wires(
         &'inst self,
         unifier: &mut ValueUnifier<'inst>,
