--- conflicted
+++ resolved
@@ -34,29 +34,6 @@
     },
 }
 
-<<<<<<< HEAD
-impl RealWirePathElem {
-    pub fn for_each_wire_in_path(path: &[RealWirePathElem], mut f: impl FnMut(WireID)) {
-        for v in path {
-            match v {
-                RealWirePathElem::ArrayAccess { span: _, idx_wire } => {
-                    f(*idx_wire);
-                }
-                RealWirePathElem::ArraySlice {
-                    span: _,
-                    idx_a_wire,
-                    idx_b_wire,
-                } => {
-                    f(*idx_a_wire);
-                    f(*idx_b_wire);
-                }
-            }
-        }
-    }
-}
-
-=======
->>>>>>> 5a911cd7
 /// One arm of a multiplexer. Each arm has an attached condition that is also stored here.
 ///
 /// See [RealWireDataSource::Multiplexer]
@@ -94,13 +71,8 @@
         root: WireID,
         path: Vec<RealWirePathElem>,
     },
-<<<<<<< HEAD
-    ArrayLiteral {
-        elements: Vec<WireID>,
-=======
     ConstructArray {
         array_wires: Vec<WireID>,
->>>>>>> 5a911cd7
     },
     Constant {
         value: Value,
@@ -269,6 +241,14 @@
             RealWirePathElem::ArrayAccess { span: _, idx_wire } => {
                 f(*idx_wire);
             }
+            RealWirePathElem::ArraySlice {
+                span: _,
+                idx_a_wire,
+                idx_b_wire,
+            } => {
+                f(*idx_a_wire);
+                f(*idx_b_wire);
+            }
         }
     }
 }
