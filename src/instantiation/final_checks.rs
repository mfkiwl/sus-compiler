//! After instantiation, we preform a few final checks of each module.
//! - Check all subtype relations
//! - Check array bounds

use ibig::IBig;

use crate::instantiation::SliceIndex;
use crate::{errors::ErrorReference, typing::concrete_type::ConcreteType};

use super::{ModuleTypingContext, RealWire, RealWireDataSource, RealWirePathElem};
<<<<<<< HEAD

use crate::prelude::*;

=======
>>>>>>> e4a574e5
impl<'l> ModuleTypingContext<'l> {
    fn typecheck_error(
        &self,
        found: &ConcreteType,
        expected: &ConcreteType,
        span: Span,
    ) -> ErrorReference<'_> {
        self.errors.error(
            span,
            format!(
                "Typecheck error: Found {}, which is not a subtype of the expected type {}",
                found.display(self.linker, true),
                expected.display(self.linker, true)
            ),
        )
    }
    fn wire_must_be_subtype(
        &self,
        wire: &RealWire,
        expected: &ConcreteType,
    ) -> Option<ErrorReference<'_>> {
        (!wire.typ.is_subtype_of(expected))
            .then(|| self.typecheck_error(&wire.typ, expected, wire.get_span(self.link_info)))
    }
    fn check_wire_ref_bounds<'c>(
        &self,
        mut typ: &'c ConcreteType,
        path: &[RealWirePathElem],
    ) -> &'c ConcreteType {
        for elem in path {
            let (content, arr_sz) = typ.unwrap_array();
            let arr_sz = arr_sz.unwrap_integer();
            typ = content;
            match elem {
                RealWirePathElem::ArrayAccess { span, idx_wire } => {
                    let idx_wire = &self.wires[*idx_wire];
                    let (min, max) = idx_wire.typ.unwrap_integer_bounds();
                    if min < &IBig::from(0) || max >= arr_sz {
                        self.errors.error(span.inner_span(), format!("Out of bounds! The array is of size {arr_sz}, but the index has bounds {min}..{max}"));
                    }
                }
                RealWirePathElem::ArraySlice {
                    span,
                    idx_a_wire,
                    idx_b_wire,
                } => {
                    if let SliceIndex::Wire(idx_a_wire) = idx_a_wire {
                        let idx_a_wire = &self.wires[*idx_a_wire];

                        let (min_a, max_a) = idx_a_wire.typ.unwrap_integer_bounds();
                        if min_a < &IBig::from(0) || max_a >= arr_sz {
                            self.errors.error(span.inner_span(), format!("Out of bounds! The array is of size {arr_sz}, but the start index has bounds {min_a}..{max_a}"));
                        }
                    }

                    if let SliceIndex::Wire(idx_b_wire) = idx_b_wire {
                        let idx_b_wire = &self.wires[*idx_b_wire];
                        let (min_b, max_b) = idx_b_wire.typ.unwrap_integer_bounds();
                        if min_b < &IBig::from(0) || max_b >= arr_sz {
                            self.errors.error(span.inner_span(), format!("Out of bounds! The array is of size {arr_sz}, but the end index has bounds {min_b}..{max_b}"));
                        }
                    }
                }
                RealWirePathElem::ArrayPartSelectDown {
                    span,
                    idx_a_wire,
                    width_wire,
                }
                | RealWirePathElem::ArrayPartSelectUp {
                    span,
                    idx_a_wire,
                    width_wire,
                } => {
                    let idx_a_wire = &self.wires[*idx_a_wire];

                    let (min_a, max_a) = idx_a_wire.typ.unwrap_integer_bounds();
                    if min_a < &IBig::from(0) || max_a >= arr_sz {
                        self.errors.error(span.inner_span(), format!("Out of bounds! The array is of size {arr_sz}, but the indexed part-select start index has bounds {min_a}..{max_a}"));
                    }

                    let width_wire = &self.wires[*width_wire];
                    let (min_width, max_width) = width_wire.typ.unwrap_integer_bounds();
                    if min_width < &IBig::from(0) || max_width >= arr_sz {
                        self.errors.error(span.inner_span(), format!("Out of bounds! The array is of size {arr_sz}, but the indexed part-select width has bounds {min_width}..{max_width}"));
                    }

                    match elem {
                        RealWirePathElem::ArrayPartSelectDown { .. } => {
                            let lower_bound = min_a - max_width;
                            if lower_bound < IBig::from(0) {
                                self.errors.error(span.inner_span(), format!("Out of bounds! The array is of size {arr_sz}, but the indexed part-select goes down to {lower_bound}"));
                            }
                        }
                        RealWirePathElem::ArrayPartSelectUp { .. } => {
                            let upper_bound = min_a + max_width;
                            if upper_bound >= *arr_sz {
                                self.errors.error(span.inner_span(), format!("Out of bounds! The array is of size {arr_sz}, but the indexed part-select goes up to {upper_bound}"));
                            }
                        }
                        _ => unreachable!(),
                    }
                }
            }
        }
        typ
    }
    fn check_all_subtypes_in_wires(&self) {
        for (_, w) in &self.wires {
            match &w.source {
                RealWireDataSource::ReadOnly => {}
                RealWireDataSource::Multiplexer { is_state, sources } => {
                    if let Some(is_state) = is_state {
                        if !is_state.is_of_type(&w.typ) {
                            self.errors.error(
                                w.get_span(self.link_info),
                                "Wire's initial value is not a subtype of the wire's type!",
                            );
                        }
                    }
                    for s in sources {
                        let target_typ = self.check_wire_ref_bounds(&w.typ, &s.to_path);
                        if let Some(e) = self.wire_must_be_subtype(&self.wires[s.from], target_typ)
                        {
                            e.info_same_file(
                                s.write_span,
                                format!(
                                    "Writing to this, which has type {}",
                                    target_typ.display(self.linker, true)
                                ),
                            );
                        }
                    }
                }
                RealWireDataSource::ConstructArray { array_wires } => {
                    let (arr_content, array_size) = w.typ.unwrap_array();

                    let array_wires_len = array_wires.len();
                    let expected_array_size: usize = array_size.unwrap_int();

                    if array_wires_len != expected_array_size {
                        self.errors.error(w.get_span(self.link_info), format!("This construct creates an array of size {array_wires_len}, but the expected size is {expected_array_size}"));
                    }

                    for arr_wire in array_wires {
                        self.wire_must_be_subtype(&self.wires[*arr_wire], arr_content);
                    }
                }
                RealWireDataSource::Select { root, path } => {
                    let root_wire = &self.wires[*root];
                    let found_typ = self.check_wire_ref_bounds(&root_wire.typ, path);
                    let expected_typ = &w.typ;

                    // Yes, we do a comparison here, rather than found_typ.is_subtype_of(expected_typ).
                    // That is because the value of subtype-able parameters should never be able to bubble up into a Select.
                    // Of course, non-subtypeable parameters *can* bubble up, and so we need to check against these.
                    if expected_typ != found_typ {
                        assert!(!expected_typ.is_subtype_of(found_typ), "Subtype-able parameters should never be able to bubble up into a Select!");
                        self.typecheck_error(found_typ, expected_typ, w.get_span(self.link_info))
                            .info_same_file(
                                root_wire.get_span(self.link_info),
                                format!(
                                    "{} declared here of type {}",
                                    &root_wire.name,
                                    root_wire.typ.display(&self.linker.globals, true)
                                ),
                            );
                    }
                }
                _ => {}
            }
        }
    }
    // This is unneeded for now. We already handle reporting subtypes by overwriting Multiplexer types
    /*fn check_all_subtypes_in_submodules(&self) {
        for (_, sm) in &self.submodules {
            let Some(instance) = sm.instance.get() else {
                continue;
            };
            let sub_module = &self.linker.modules[sm.refers_to.id];

            for (_port_id, concrete_port, source_code_port, connecting_wire) in
                zip_eq3(&instance.interface_ports, &sub_module.ports, &sm.port_map)
            {
                let (Some(concrete_port), Some(connecting_wire)) = (concrete_port, connecting_wire)
                else {
                    continue;
                };

                let connecting_wire = &self.wires[connecting_wire.maps_to_wire];

                let err = if concrete_port.is_input {
                    self.must_be_subtype_of(&connecting_wire.typ, &concrete_port.typ, span)
                } else {
                    self.must_be_subtype_of(&concrete_port.typ, &connecting_wire.typ, span)
                };
                if let Some(err) = err {
                    err.info_obj_different_file(source_code_port, sub_module.link_info.file);
                }
            }
        }
    }*/
    pub fn check_subtypes(&self) {
        self.check_all_subtypes_in_wires();
    }
}<|MERGE_RESOLUTION|>--- conflicted
+++ resolved
@@ -4,16 +4,16 @@
 
 use ibig::IBig;
 
-use crate::instantiation::SliceIndex;
-use crate::{errors::ErrorReference, typing::concrete_type::ConcreteType};
+use crate::{
+    errors::ErrorReference,
+    instantiation::PartSelectDirection,
+    typing::{concrete_type::ConcreteType, value_unifier::UnifyableValue},
+};
 
 use super::{ModuleTypingContext, RealWire, RealWireDataSource, RealWirePathElem};
-<<<<<<< HEAD
 
 use crate::prelude::*;
 
-=======
->>>>>>> e4a574e5
 impl<'l> ModuleTypingContext<'l> {
     fn typecheck_error(
         &self,
@@ -38,6 +38,26 @@
         (!wire.typ.is_subtype_of(expected))
             .then(|| self.typecheck_error(&wire.typ, expected, wire.get_span(self.link_info)))
     }
+    fn check_array_bound_gen(&self, idx: &UnifyableValue, sz: &IBig, span: Span, ctx: &str) {
+        let idx = idx.unwrap_integer();
+        if idx < &IBig::from(0) || idx >= sz {
+            self.errors.error(
+                span,
+                format!("Out of bounds! The array is of size {sz}, but the {ctx} is {idx}"),
+            );
+        }
+    }
+    fn check_array_bound_min_max(&self, min: &IBig, max: &IBig, sz: &IBig, span: Span, ctx: &str) {
+        if min < &IBig::from(0) || max >= sz {
+            self.errors.error(
+                span,
+                format!(
+                    "Out of bounds! The array is of size {sz}, but the {ctx} has bounds {min}:{max}"
+                ),
+            );
+        }
+    }
+
     fn check_wire_ref_bounds<'c>(
         &self,
         mut typ: &'c ConcreteType,
@@ -49,71 +69,54 @@
             typ = content;
             match elem {
                 RealWirePathElem::ArrayAccess { span, idx_wire } => {
-                    let idx_wire = &self.wires[*idx_wire];
-                    let (min, max) = idx_wire.typ.unwrap_integer_bounds();
-                    if min < &IBig::from(0) || max >= arr_sz {
-                        self.errors.error(span.inner_span(), format!("Out of bounds! The array is of size {arr_sz}, but the index has bounds {min}..{max}"));
-                    }
+                    let span = span.inner_span();
+                    let wire = &self.wires[*idx_wire];
+                    let (min, max) = wire.typ.unwrap_integer_bounds();
+                    self.check_array_bound_min_max(min, max, arr_sz, span, "index");
                 }
                 RealWirePathElem::ArraySlice {
+                    from_span,
+                    to_span,
+                    from,
+                    to,
+                } => {
+                    self.check_array_bound_gen(from, arr_sz, *from_span, "lower bound");
+                    self.check_array_bound_gen(to, arr_sz, *to_span, "upper bound");
+                }
+                RealWirePathElem::ArrayPartSelect {
                     span,
-                    idx_a_wire,
-                    idx_b_wire,
+                    from_wire,
+                    width,
+                    direction,
                 } => {
-                    if let SliceIndex::Wire(idx_a_wire) = idx_a_wire {
-                        let idx_a_wire = &self.wires[*idx_a_wire];
-
-                        let (min_a, max_a) = idx_a_wire.typ.unwrap_integer_bounds();
-                        if min_a < &IBig::from(0) || max_a >= arr_sz {
-                            self.errors.error(span.inner_span(), format!("Out of bounds! The array is of size {arr_sz}, but the start index has bounds {min_a}..{max_a}"));
-                        }
-                    }
-
-                    if let SliceIndex::Wire(idx_b_wire) = idx_b_wire {
-                        let idx_b_wire = &self.wires[*idx_b_wire];
-                        let (min_b, max_b) = idx_b_wire.typ.unwrap_integer_bounds();
-                        if min_b < &IBig::from(0) || max_b >= arr_sz {
-                            self.errors.error(span.inner_span(), format!("Out of bounds! The array is of size {arr_sz}, but the end index has bounds {min_b}..{max_b}"));
-                        }
-                    }
-                }
-                RealWirePathElem::ArrayPartSelectDown {
-                    span,
-                    idx_a_wire,
-                    width_wire,
-                }
-                | RealWirePathElem::ArrayPartSelectUp {
-                    span,
-                    idx_a_wire,
-                    width_wire,
-                } => {
-                    let idx_a_wire = &self.wires[*idx_a_wire];
-
-                    let (min_a, max_a) = idx_a_wire.typ.unwrap_integer_bounds();
-                    if min_a < &IBig::from(0) || max_a >= arr_sz {
-                        self.errors.error(span.inner_span(), format!("Out of bounds! The array is of size {arr_sz}, but the indexed part-select start index has bounds {min_a}..{max_a}"));
-                    }
-
-                    let width_wire = &self.wires[*width_wire];
-                    let (min_width, max_width) = width_wire.typ.unwrap_integer_bounds();
-                    if min_width < &IBig::from(0) || max_width >= arr_sz {
-                        self.errors.error(span.inner_span(), format!("Out of bounds! The array is of size {arr_sz}, but the indexed part-select width has bounds {min_width}..{max_width}"));
-                    }
-
-                    match elem {
-                        RealWirePathElem::ArrayPartSelectDown { .. } => {
-                            let lower_bound = min_a - max_width;
-                            if lower_bound < IBig::from(0) {
-                                self.errors.error(span.inner_span(), format!("Out of bounds! The array is of size {arr_sz}, but the indexed part-select goes down to {lower_bound}"));
-                            }
-                        }
-                        RealWirePathElem::ArrayPartSelectUp { .. } => {
-                            let upper_bound = min_a + max_width;
-                            if upper_bound >= *arr_sz {
-                                self.errors.error(span.inner_span(), format!("Out of bounds! The array is of size {arr_sz}, but the indexed part-select goes up to {upper_bound}"));
-                            }
-                        }
-                        _ => unreachable!(),
+                    let from_wire = &self.wires[*from_wire];
+
+                    let (min_a, max_a) = from_wire.typ.unwrap_integer_bounds();
+
+                    let width = width.unwrap_integer();
+
+                    match direction {
+                        PartSelectDirection::Up => {
+                            let upper_bound = max_a + width - 1;
+
+                            self.check_array_bound_min_max(
+                                min_a,
+                                &upper_bound,
+                                arr_sz,
+                                span.inner_span(),
+                                "indexed part-select",
+                            );
+                        }
+                        PartSelectDirection::Down => {
+                            let lower_bound = min_a - width + 1;
+                            self.check_array_bound_min_max(
+                                &lower_bound,
+                                max_a,
+                                arr_sz,
+                                span.inner_span(),
+                                "indexed part-select",
+                            );
+                        }
                     }
                 }
             }
