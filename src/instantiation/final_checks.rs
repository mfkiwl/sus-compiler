--- conflicted
+++ resolved
@@ -4,33 +4,9 @@
 
 use ibig::IBig;
 
-<<<<<<< HEAD
-use super::{InstantiationContext, RealWireDataSource, RealWirePathElem};
-impl InstantiationContext<'_, '_> {
-    fn check_array_accesses_in(&self, path: &[RealWirePathElem], mut arr_typ: &ConcreteType) {
-        for elem in path {
-            let ConcreteType::Array(arr) = arr_typ else {
-                break;
-            }; // May still contain unknowns
-            let ConcreteType::Value(Value::Integer(arr_sz)) = &arr.1 else {
-                break;
-            }; // May still contain unknowns
-            arr_typ = &arr.0;
-            match elem {
-                RealWirePathElem::ArrayAccess { span, idx_wire } => {
-                    let idx_wire_wire = &self.wires[*idx_wire];
-                    if let RealWireDataSource::Constant { value } = &idx_wire_wire.source {
-                        // Constant access into array! We can check.
-                        let integer_value = value.unwrap_integer();
-                        if integer_value >= arr_sz || integer_value < &ibig::ibig!(0) {
-                            self.errors
-                                .error(span.inner_span(), format!("Index out of bounds. Array is of size {arr_sz}, but the index is {integer_value}."));
-                        }
-=======
 use crate::{errors::ErrorReference, typing::concrete_type::ConcreteType};
 
 use super::{ModuleTypingContext, RealWire, RealWireDataSource, RealWirePathElem};
-
 impl<'l> ModuleTypingContext<'l> {
     fn wire_must_be_subtype(
         &self,
@@ -53,17 +29,16 @@
         mut typ: &'c ConcreteType,
         path: &[RealWirePathElem],
     ) -> &'c ConcreteType {
-        for path_elem in path {
-            match path_elem {
+        for elem in path {
+            let (content, arr_sz) = typ.unwrap_array();
+            let arr_sz = arr_sz.unwrap_integer();
+            typ = content;
+            match elem {
                 RealWirePathElem::ArrayAccess { span, idx_wire } => {
-                    let (content, arr_sz) = typ.unwrap_array();
-                    let arr_sz = arr_sz.unwrap_integer();
-                    typ = content;
                     let idx_wire = &self.wires[*idx_wire];
                     let (min, max) = idx_wire.typ.unwrap_integer_bounds();
                     if min < &IBig::from(0) || max >= arr_sz {
                         self.errors.error(span.inner_span(), format!("Out of bounds! The array is of size {arr_sz}, but the index has bounds {min}..{max}"));
->>>>>>> 24042935
                     }
                 }
                 RealWirePathElem::ArraySlice {
@@ -71,30 +46,18 @@
                     idx_a_wire,
                     idx_b_wire,
                 } => {
-                    // [0:3] and [3:0] are the reverse of each other as slices: for this to work, the smaller index must be
-                    //
-                    let wire_a = &self.wires[*idx_a_wire];
-                    let wire_b = &self.wires[*idx_b_wire];
+                    let idx_a_wire = &self.wires[*idx_a_wire];
 
-                    if let RealWireDataSource::Constant { value } = &wire_a.source {
-                        // Constant access into array! We can check.
-                        let integer_value = value.unwrap_integer();
-                        if integer_value > arr_sz || integer_value < &ibig::ibig!(0) {
-                            self.errors
-                                .error(span.inner_span(), format!("Slice start index out of bounds. Array is of size {arr_sz}, but the index is {integer_value}."));
-                        }
-                    } else {
-                        unreachable!()
-                    };
-                    if let RealWireDataSource::Constant { value } = &wire_b.source {
-                        let integer_value = value.unwrap_integer();
-                        if integer_value > arr_sz || integer_value < &ibig::ibig!(0) {
-                            self.errors
-                                .error(span.inner_span(), format!("Slice end index out of bounds. Array is of size {arr_sz}, but the index is {integer_value}."));
-                        }
-                    } else {
-                        unreachable!()
-                    };
+                    let (min_a, max_a) = idx_a_wire.typ.unwrap_integer_bounds();
+                    if min_a < &IBig::from(0) || max_a >= arr_sz {
+                        self.errors.error(span.inner_span(), format!("Out of bounds! The array is of size {arr_sz}, but the start index has bounds {min_a}..{max_a}"));
+                    }
+
+                    let idx_b_wire = &self.wires[*idx_b_wire];
+                    let (min_b, max_b) = idx_b_wire.typ.unwrap_integer_bounds();
+                    if min_b < &IBig::from(0) || max_b >= arr_sz {
+                        self.errors.error(span.inner_span(), format!("Out of bounds! The array is of size {arr_sz}, but the end index has bounds {min_b}..{max_b}"));
+                    }
                 }
                 RealWirePathElem::ArrayPartSelectDown {
                     span,
@@ -106,46 +69,34 @@
                     idx_a_wire,
                     width_wire,
                 } => {
-                    let wire_start = &self.wires[*idx_a_wire];
-                    let wire_width = &self.wires[*width_wire];
+                    let idx_a_wire = &self.wires[*idx_a_wire];
 
-                    if let RealWireDataSource::Constant { value: value_width } = &wire_width.source
-                    {
-                        // Width is constant, can check
-                        let integer_value = value_width.unwrap_integer();
-                        if integer_value > arr_sz || integer_value < &ibig::ibig!(0) {
-                            self.errors
-                                .error(span.inner_span(), format!("Width out of bounds. Array is of size {arr_sz}, but slice width is {integer_value}."));
-                        }
-                        if let RealWireDataSource::Constant { value } = &wire_start.source {
-                            // Start index is constant, we can check.
-                            let start_integer_value = value.unwrap_integer();
-                            if start_integer_value >= arr_sz
-                                || start_integer_value < &ibig::ibig!(0)
-                            {
-                                self.errors
-                                    .error(span.inner_span(), format!("Index out of bounds. Array is of size {arr_sz}, but start index is {start_integer_value}."));
-                            }
-                            // Both width and start are constant, can fully check
-                            let width_integer_value = value_width.unwrap_integer();
+                    let (min_a, max_a) = idx_a_wire.typ.unwrap_integer_bounds();
+                    if min_a < &IBig::from(0) || max_a >= arr_sz {
+                        self.errors.error(span.inner_span(), format!("Out of bounds! The array is of size {arr_sz}, but the indexed part-select start index has bounds {min_a}..{max_a}"));
+                    }
 
-                            let end = &match elem {
-                                RealWirePathElem::ArrayPartSelectDown { .. } => {
-                                    start_integer_value - width_integer_value
-                                }
-                                RealWirePathElem::ArrayPartSelectUp { .. } => {
-                                    start_integer_value + width_integer_value
-                                }
-                                _ => unreachable!(),
-                            };
-                            if end > arr_sz || start_integer_value < &ibig::ibig!(0) {
-                                self.errors
-                                    .error(span.inner_span(), format!("Endpoint of part-select out of bounds. Array is of size {arr_sz}, but start {start_integer_value} and width {width_integer_value} yields an endpoint of {end}."));
+                    let width_wire = &self.wires[*width_wire];
+                    let (min_width, max_width) = width_wire.typ.unwrap_integer_bounds();
+                    if min_width < &IBig::from(0) || max_width >= arr_sz {
+                        self.errors.error(span.inner_span(), format!("Out of bounds! The array is of size {arr_sz}, but the indexed part-select width has bounds {min_width}..{max_width}"));
+                    }
+
+                    match elem {
+                        RealWirePathElem::ArrayPartSelectDown { .. } => {
+                            let lower_bound = min_a - max_width;
+                            if lower_bound < IBig::from(0) {
+                                self.errors.error(span.inner_span(), format!("Out of bounds! The array is of size {arr_sz}, but the indexed part-select goes down to {lower_bound}"));
                             }
                         }
-                    } else {
-                        unreachable!()
-                    };
+                        RealWirePathElem::ArrayPartSelectUp { .. } => {
+                            let upper_bound = min_a + max_width;
+                            if upper_bound >= *arr_sz {
+                                self.errors.error(span.inner_span(), format!("Out of bounds! The array is of size {arr_sz}, but the indexed part-select goes up to {upper_bound}"));
+                            }
+                        }
+                        _ => unreachable!(),
+                    }
                 }
             }
         }
