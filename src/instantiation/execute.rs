//! Executes the generative code and produces a netlist from it
//!
//! Stops generating at the first error.
//!
//! As for typing, it only instantiates written types and leaves the rest for further typechecking.

use std::ops::{Deref, Index, IndexMut};

use crate::latency::CALCULATE_LATENCY_LATER;
use crate::linker::IsExtern;
use crate::prelude::*;
use crate::typing::template::GlobalReference;
use crate::typing::type_inference::Substitutor;

use ibig::{IBig, UBig};

use sus_proc_macro::get_builtin_const;

use crate::flattening::*;
use crate::value::{compute_binary_op, compute_unary_op, Value};

use crate::typing::{
    abstract_type::DomainType,
    concrete_type::{ConcreteType, INT_CONCRETE_TYPE},
    template::TemplateArgKind,
};

use super::*;

macro_rules! caught_by_typecheck {
    ($arg:literal) => {
        panic!("{} should have been caught by typecheck!", $arg)
    };
    () => {
        panic!("Should have been caught by typecheck!")
    };
}

pub type ExecutionResult<T> = Result<T, (Span, String)>;

impl GenerationState<'_> {
    fn span_of(&self, v: FlatID) -> Span {
        let instr = &self.md.link_info.instructions[v];
        match instr {
            Instruction::Declaration(d) => d.name_span,
            Instruction::Expression(expr) => expr.span,
            _ => unreachable!(),
        }
    }

    fn write_gen_variable(
        &self,
        target: &mut Value,
        conn_path: &[WireReferencePathElement],
        to_write: Value,
    ) -> ExecutionResult<()> {
        // must be an array, from earlier typechecking

        let mut cur_targets: Vec<(&mut Value, Value)> = vec![(target, to_write)];
        for path_elem in conn_path {
            let cur_targets_len = cur_targets.len();
            match path_elem {
                WireReferencePathElement::ArrayAccess { idx, bracket_span } => {
                    let idx = self.get_generation_integer(*idx)?;
                    let Some(idx) = usize::try_from(idx).ok() else {
                        return Err((
                            bracket_span.inner_span(),
                            format!("Index {idx} must be > 0"),
                        ));
                    };
                    let old_targets =
                        std::mem::replace(&mut cur_targets, Vec::with_capacity(cur_targets_len));
                    for (to, _from) in old_targets {
                        // must be an array, from earlier typechecking
                        let Value::Array(t_values) = to else {
                            unreachable!()
                        };
                        let t_values_len = t_values.len();
                        let Some(p) = t_values.get_mut(idx) else {
                            return Err((
                                bracket_span.inner_span(),
                                format!("Index {idx} is out of bounds for this array of length {t_values_len}"),
                            ));
                        };
                        cur_targets.push((p, _from.clone()));
                    }
                }
                WireReferencePathElement::ArraySlice {
                    idx_a,
                    idx_b,
                    bracket_span,
                } => {
                    let end = self.get_generation_integer(*idx_a)?;
                    let Some(end) = usize::try_from(end).ok() else {
                        return Err((
                            bracket_span.inner_span(),
                            format!("End index {end} must be > 0"),
                        ));
                    };

                    let start = self.get_generation_integer(*idx_b)?;
                    let Some(start) = usize::try_from(start).ok() else {
                        return Err((
                            bracket_span.inner_span(),
                            format!("Start index {start} must be > 0"),
                        ));
                    };
                    let old_targets = std::mem::replace(
                        &mut cur_targets,
                        Vec::with_capacity((end - start) * cur_targets_len),
                    );
                    for (t, f) in old_targets {
                        // &mut [Value]
                        let Value::Array(t_values) = t else {
                            unreachable!()
                        }; // must be an array, from earlier typechecking
                           // Vec<Value>
                        let Value::Array(f_values) = f else {
                            unreachable!()
                        }; // must be an array, from earlier typechecking
                        assert_eq!(end - start, f_values.len());
                        let t_values_len = t_values.len();
                        let Some(p) = t_values.get_mut(start..end) else {
                            return Err((
                                bracket_span.inner_span(),
                                format!("Slice {start}:{end} is out of bounds for this array of length {t_values_len}"),
                            ));
                        };
                        for (tt, ff) in p.iter_mut().zip(f_values.iter()) {
                            cur_targets.push((tt, ff.clone()));
                        }
                    }
                }
            }
        }
        for (t, f) in cur_targets.into_boxed_slice() {
            *t = f;
        }
        Ok(())
    }
    fn get_generation_value(&self, v: FlatID) -> ExecutionResult<&Value> {
        if let SubModuleOrWire::CompileTimeValue(vv) = &self.generation_state[v] {
            if let Value::Unset | Value::Error = vv {
                Err((
                    self.span_of(v),
                    format!("This variable is set but it's {:?}!", vv),
                ))
            } else {
                Ok(vv)
            }
        } else {
            Err((
                self.span_of(v),
                "This variable is not set at this point!".to_owned(),
            ))
        }
    }
    fn get_generation_integer(&self, idx: FlatID) -> ExecutionResult<&IBig> {
        let val = self.get_generation_value(idx)?;
        Ok(val.unwrap_integer())
    }
    fn get_generation_small_int<INT: for<'v> TryFrom<&'v IBig>>(
        &self,
        idx: FlatID,
    ) -> ExecutionResult<INT> {
        let val = self.get_generation_value(idx)?;
        let val_as_int = val.unwrap_integer();
        INT::try_from(val_as_int).map_err(|_| {
            (
                self.span_of(idx),
                format!(
                    "Value {val_as_int} does not fit in {}",
                    std::any::type_name::<INT>()
                ),
            )
        })
    }
}

impl Index<FlatID> for GenerationState<'_> {
    type Output = SubModuleOrWire;

    fn index(&self, index: FlatID) -> &Self::Output {
        &self.generation_state[index]
    }
}

impl IndexMut<FlatID> for GenerationState<'_> {
    fn index_mut(&mut self, index: FlatID) -> &mut Self::Output {
        &mut self.generation_state[index]
    }
}

fn array_access<'v>(
    arr_val: &'v Value,
    idx: &IBig,
    span: BracketSpan,
) -> ExecutionResult<&'v Value> {
    let Value::Array(arr) = arr_val else {
        caught_by_typecheck!("Value must be an array")
    };

    if let Some(elem) = usize::try_from(idx).ok().and_then(|idx| arr.get(idx)) {
        Ok(elem)
    } else {
        Err((
            span.outer_span(),
            format!(
                "Compile-Time Array index is out of range: idx: {idx}, array size: {}",
                arr.len()
            ),
        ))
    }
}

fn array_slice(
    arr_val: &mut Value,
    idx_a: &BigInt,
    idx_b: &BigInt,
    span: BracketSpan,
) -> ExecutionResult<Vec<Value>> {
    let Value::Array(a_box) = arr_val else {
        caught_by_typecheck!("Non-array")
    };

    let array_len = a_box.len();

    let Some(idx_a) = usize::try_from(idx_a).ok() else {
        return Err((
            span.inner_span(),
            format!(
                "Index {idx_a} is out of bounds for this array of size {}",
                array_len
            ),
        ));
    };

    let Some(idx_b) = usize::try_from(idx_b).ok() else {
        return Err((
            span.inner_span(),
            format!(
                "Index {idx_b} is out of bounds for this array of size {}",
                array_len
            ),
        ));
    };

    // make right sized empty vector of values
    let mut values = Vec::<Value>::with_capacity(idx_b - idx_a);

    for idx in idx_a..idx_b {
        let Some(tt) = a_box.get_mut(idx) else {
            return Err((
                span.inner_span(),
                format!(
                    "Index {idx} is out of bounds for this array of size {}",
                    array_len
                ),
            ));
        };

        values.push(tt.clone());
    }

    Ok(values)
}

fn add_to_small_set<T: Eq>(set_vec: &mut Vec<T>, elem: T) {
    if !set_vec.contains(&elem) {
        set_vec.push(elem);
    }
}

fn must_be_positive(v: &IBig, subject: &str) -> Result<UBig, String> {
    UBig::try_from(v).map_err(|_| format!("{subject} must be positive! Found {v}"))
}
/// n! / (n - k)!
fn falling_factorial(mut n: UBig, k: &UBig) -> UBig {
    let num_terms = u64::try_from(k).unwrap();
    let mut result = ibig::ubig!(1);
    for _ in 0..num_terms {
        result *= &n;
        n -= 1usize;
    }
    result
}
fn factorial(mut n: UBig) -> UBig {
    let as_usize = usize::try_from(&n).unwrap();
    for v in 2..as_usize {
        n *= v;
    }
    n
}

/// Temporary intermediary struct
///
/// See [WireReferenceRoot]
#[derive(Debug, Clone)]
enum RealWireRefRoot {
    /// The preamble isn't really used yet, but it's there for when we have submodule arrays (soon)
    Wire {
        wire_id: WireID,
        preamble: Vec<RealWirePathElem>,
    },
    Generative(FlatID),
    Constant(Value),
}

impl InstantiationContext<'_, '_> {
    /// Uses the current context to turn a [WrittenType] into a [ConcreteType].
    ///
    /// Failures are fatal.
    fn concretize_type(&self, typ: &WrittenType) -> ExecutionResult<ConcreteType> {
        Ok(match typ {
            WrittenType::Error(_) => caught_by_typecheck!("Error Type"),
            WrittenType::TemplateVariable(_, template_id) => {
                self.working_on_global_ref.template_args[*template_id].clone()
            }
            WrittenType::Named(named_type) => {
                ConcreteType::Named(crate::typing::concrete_type::ConcreteGlobalReference {
                    id: named_type.id,
                    template_args: FlatAlloc::new(),
                })
            }
            WrittenType::Array(_, arr_box) => {
                let (arr_content_typ, arr_size_wire, _bracket_span) = arr_box.deref();
                let inner_typ = self.concretize_type(arr_content_typ)?;
                let arr_size = self
                    .generation_state
                    .get_generation_integer(*arr_size_wire)?;
                ConcreteType::Array(Box::new((
                    inner_typ,
                    ConcreteType::Value(Value::Integer(arr_size.clone())),
                )))
            }
        })
    }

    fn instantiate_port_wire_ref_root(
        &mut self,
        port: PortID,
        submodule_instr: FlatID,
        port_name_span: Option<Span>,
    ) -> RealWireRefRoot {
        let submod_id = self.generation_state[submodule_instr].unwrap_submodule_instance();
        let wire_id = self.get_submodule_port(submod_id, port, port_name_span);
        RealWireRefRoot::Wire {
            wire_id,
            preamble: Vec::new(),
        }
    }

    fn evaluate_builtin_constant(
        &self,
        cst_ref: &ConcreteGlobalReference<ConstantUUID>,
    ) -> Result<Value, String> {
        match cst_ref.id {
            get_builtin_const!("true") => Ok(Value::Bool(true)),
            get_builtin_const!("false") => Ok(Value::Bool(false)),
            get_builtin_const!("clog2") => {
                let [val] = cst_ref.template_args.cast_to_array();
                let val = val.unwrap_value().unwrap_integer();
                if val > &ibig::ibig!(0) {
                    let val = UBig::try_from(val - 1).unwrap();
                    Ok(Value::Integer(IBig::from(val.bit_len())))
                } else {
                    Err(format!(
                        "clog2 argument must be strictly positive! Found {val}"
                    ))
                }
            }
            get_builtin_const!("pow2") => {
                let [exponent] = cst_ref.template_args.cast_to_array();
                let exponent = exponent.unwrap_value().unwrap_integer();
                if let Ok(exp) = usize::try_from(exponent) {
                    let mut result = ibig::ubig!(0);
                    result.set_bit(exp);
                    Ok(Value::Integer(result.into()))
                } else {
                    Err(format!("pow2 exponent must be >= 0, found {exponent}"))
                }
            }
            get_builtin_const!("pow") => {
                let [base, exponent] = cst_ref.template_args.cast_to_array();
                let base = base.unwrap_value().unwrap_integer();
                let exponent = exponent.unwrap_value().unwrap_integer();
                if let Ok(exp) = usize::try_from(exponent) {
                    Ok(Value::Integer(base.pow(exp)))
                } else {
                    Err(format!("pow exponent must be >= 0, found {exponent}"))
                }
            }
            get_builtin_const!("factorial") => {
                let [n] = cst_ref.template_args.cast_to_array();
                let n = n.unwrap_value().unwrap_integer();
                let n = must_be_positive(n, "factorial parameter")?;

                Ok(Value::Integer(factorial(n).into()))
            }
            get_builtin_const!("falling_factorial") => {
                let [n, k] = cst_ref.template_args.cast_to_array();
                let n = n.unwrap_value().unwrap_integer();
                let n = must_be_positive(n, "comb n parameter")?;
                let k = k.unwrap_value().unwrap_integer();
                let k = must_be_positive(k, "comb k parameter")?;

                if k > n {
                    return Err(format!("comb assertion failed: k <= n. Found n={n}, k={k}"));
                }

                Ok(Value::Integer(falling_factorial(n, &k).into()))
            }
            get_builtin_const!("comb") => {
                let [n, k] = cst_ref.template_args.cast_to_array();
                let n = n.unwrap_value().unwrap_integer();
                let n = must_be_positive(n, "comb n parameter")?;
                let k = k.unwrap_value().unwrap_integer();
                let k = must_be_positive(k, "comb k parameter")?;

                if k > n {
                    return Err(format!("comb assertion failed: k <= n. Found n={n}, k={k}"));
                }

                Ok(Value::Integer(
                    (falling_factorial(n, &k) / factorial(k)).into(),
                ))
            }
            get_builtin_const!("assert") => {
                let [condition] = cst_ref.template_args.cast_to_array();

                if condition.unwrap_value().unwrap_bool() {
                    Ok(Value::Bool(true))
                } else {
                    Err("Assertion failed".into())
                }
            }
            get_builtin_const!("sizeof") => {
                let [concrete_typ] = cst_ref.template_args.cast_to_array();

                if let Some(typ_sz) = concrete_typ.sizeof() {
                    Ok(Value::Integer(typ_sz))
                } else {
                    Err("This is an incomplete type".into())
                }
            }
            get_builtin_const!("__crash_compiler") => {
                panic!(
                    "__crash_compiler Intentional ICE. This is for debugging the compiler and LSP."
                )
            }
            other => unreachable!("{other:?} is not a known builtin constant"),
        }
    }

    fn get_named_constant_value(
        &mut self,
        cst_ref: &GlobalReference<ConstantUUID>,
    ) -> ExecutionResult<Value> {
        let concrete_ref = self.execute_global_ref(cst_ref)?;

        let linker_cst = &self.linker.constants[cst_ref.id];
        if !concrete_ref.is_final() {
            let mut resulting_error = String::from("For executing compile-time constants, all arguments must be fully specified. In this case, the arguments ");
            for (id, arg) in &concrete_ref.template_args {
                if arg.contains_unknown() {
                    use std::fmt::Write;
                    write!(
                        resulting_error,
                        "'{}', ",
                        &linker_cst.link_info.template_parameters[id].name
                    )
                    .unwrap();
                }
            }
            resulting_error.pop();
            resulting_error.pop();
            resulting_error.push_str(" were not specified");

            return Err((cst_ref.get_total_span(), resulting_error));
        }

        if linker_cst.link_info.is_extern == IsExtern::Builtin {
            cst_ref.get_total_span().debug();
            self.evaluate_builtin_constant(&concrete_ref)
                .map_err(|e| (cst_ref.get_total_span(), e))
        } else {
            todo!("Custom Constants");
        }
    }

    // Points to the wire in the hardware that corresponds to the root of this.
    fn determine_wire_ref_root(
        &mut self,
        wire_ref_root: &WireReferenceRoot,
    ) -> ExecutionResult<RealWireRefRoot> {
        Ok(match wire_ref_root {
            &WireReferenceRoot::LocalDecl(decl_id, _) => match &self.generation_state[decl_id] {
                SubModuleOrWire::Wire(w) => RealWireRefRoot::Wire {
                    wire_id: *w,
                    preamble: Vec::new(),
                },
                SubModuleOrWire::CompileTimeValue(_) => RealWireRefRoot::Generative(decl_id),
                SubModuleOrWire::SubModule(_) => unreachable!(),
                SubModuleOrWire::Unnasigned => unreachable!(),
            },
            WireReferenceRoot::NamedConstant(cst) => {
                RealWireRefRoot::Constant(self.get_named_constant_value(cst)?)
            }
            WireReferenceRoot::SubModulePort(port) => {
                return Ok(self.instantiate_port_wire_ref_root(
                    port.port,
                    port.submodule_decl,
                    port.port_name_span,
                ));
            }
        })
    }

    /// [Self::determine_wire_ref_root] may have included a preamble path already, this must be built upon by this function
    fn instantiate_wire_ref_path(
        &mut self,
        mut preamble: Vec<RealWirePathElem>,
        path: &[WireReferencePathElement],
        domain: DomainID,
    ) -> ExecutionResult<Vec<RealWirePathElem>> {
        for v in path {
            match v {
<<<<<<< HEAD
                WireReferencePathElement::ArrayAccess { idx, bracket_span } => {
                    let idx_wire = self.get_wire_or_constant_as_wire(*idx, domain);
                    assert_eq!(
                        self.wires[idx_wire].typ, INT_CONCRETE_TYPE,
                        "Caught by typecheck"
=======
                &WireReferencePathElement::ArrayAccess { idx, bracket_span } => {
                    let idx_wire = self.get_wire_or_constant_as_wire(idx, domain)?;
                    self.type_substitutor.unify_report_error(
                        &self.wires[idx_wire].typ,
                        &INT_CONCRETE_TYPE,
                        bracket_span.inner_span(),
                        "Caught by typecheck",
>>>>>>> 5a911cd7
                    );
                    preamble.push(RealWirePathElem::ArrayAccess {
                        span: *bracket_span,
                        idx_wire,
                    });
                }
                WireReferencePathElement::ArraySlice {
                    idx_a,
                    idx_b,
                    bracket_span,
                } => {
                    let idx_wire_a = self.get_wire_or_constant_as_wire(*idx_a, domain);
                    assert_eq!(
                        self.wires[idx_wire_a].typ, INT_CONCRETE_TYPE,
                        "Caught by typecheck"
                    );

                    let idx_wire_b = self.get_wire_or_constant_as_wire(*idx_b, domain);
                    assert_eq!(
                        self.wires[idx_wire_b].typ, INT_CONCRETE_TYPE,
                        "Caught by typecheck"
                    );
                    preamble.push(RealWirePathElem::ArraySlice {
                        span: *bracket_span,
                        idx_a_wire: idx_wire_a,
                        idx_b_wire: idx_wire_b,
                    });
                }
            }
        }

        Ok(preamble)
    }

    fn instantiate_write_to_wire(
        &mut self,
        write_to_wire: WireID,
        to_path: Vec<RealWirePathElem>,
        from: WireID,
        num_regs: i64,
        original_instruction: FlatID,
    ) {
        let RealWireDataSource::Multiplexer {
            is_state: _,
            sources,
        } = &mut self.wires[write_to_wire].source
        else {
            caught_by_typecheck!("Should only be a writeable wire here")
        };

        sources.push(MultiplexerSource {
            to_path,
            num_regs,
            from,
            condition: self.condition_stack.clone().into_boxed_slice(),
            original_connection: original_instruction,
        });
    }

    fn instantiate_connection(
        &mut self,
        target_wire_ref: &WireReference,
        write_modifiers: &WriteModifiers,
        conn_from: FlatID,
        original_connection: FlatID,
    ) -> ExecutionResult<()> {
        match write_modifiers {
            WriteModifiers::Connection {
                num_regs,
                regs_span: _,
            } => match self.determine_wire_ref_root(&target_wire_ref.root)? {
                RealWireRefRoot::Wire {
                    wire_id: target_wire,
                    preamble,
                } => {
                    let domain = self.wires[target_wire].domain;
                    let from = self.get_wire_or_constant_as_wire(conn_from, domain)?;
                    let instantiated_path =
                        self.instantiate_wire_ref_path(preamble, &target_wire_ref.path, domain)?;
                    self.instantiate_write_to_wire(
                        target_wire,
                        instantiated_path,
                        from,
                        *num_regs,
                        original_connection,
                    );
                }
                RealWireRefRoot::Generative(target_decl) => {
                    let found_v = self.generation_state[conn_from]
                        .unwrap_generation_value()
                        .clone();

                    let SubModuleOrWire::CompileTimeValue(v_writable) =
                        &mut self.generation_state[target_decl]
                    else {
                        unreachable!()
                    };
                    let mut new_val = std::mem::replace(v_writable, Value::Error);
                    self.generation_state.write_gen_variable(
                        &mut new_val,
                        &target_wire_ref.path,
                        found_v,
                    )?;

                    let SubModuleOrWire::CompileTimeValue(v_writable) =
                        &mut self.generation_state[target_decl]
                    else {
                        unreachable!()
                    };
                    *v_writable = new_val;
                }
                RealWireRefRoot::Constant(_cst) => {
                    caught_by_typecheck!("Cannot assign to constants");
                }
            },
            WriteModifiers::Initial { initial_kw_span: _ } => {
                let found_v = self
                    .generation_state
                    .get_generation_value(conn_from)?
                    .clone();

                let root_wire =
                    self.generation_state[target_wire_ref.root.unwrap_local_decl()].unwrap_wire();
                let RealWireDataSource::Multiplexer {
                    is_state: Some(initial_value),
                    sources: _,
                } = &mut self.wires[root_wire].source
                else {
                    caught_by_typecheck!()
                };
                self.generation_state.write_gen_variable(
                    initial_value,
                    &target_wire_ref.path,
                    found_v,
                )?;
            }
        }
        Ok(())
    }
<<<<<<< HEAD
    fn compute_compile_time_wireref(&self, wire_ref: &WireReference) -> ExecutionResult<Value> {
        let mut work_on_value: Value = match &wire_ref.root {
            &WireReferenceRoot::LocalDecl(decl_id, _span) => {
                self.generation_state.get_generation_value(decl_id)?.clone()
            }
            WireReferenceRoot::NamedConstant(cst) => self.get_named_constant_value(cst)?,
            &WireReferenceRoot::SubModulePort(_) => {
                todo!("Don't yet support compile time functions")
            }
        };

        for path_elem in &wire_ref.path {
            work_on_value = match path_elem {
                WireReferencePathElement::ArrayAccess { idx, bracket_span } => {
                    let idx = self.generation_state.get_generation_integer(*idx)?;

                    array_access(&work_on_value, idx, *bracket_span)?.clone()
                }
                WireReferencePathElement::ArraySlice {
                    idx_a,
                    idx_b,
                    bracket_span,
                } => {
                    let idx_a = self.generation_state.get_generation_integer(*idx_a)?;
                    let idx_b = self.generation_state.get_generation_integer(*idx_b)?;

                    Value::Array(
                        array_slice(&mut work_on_value, idx_a, idx_b, *bracket_span)?
                            .clone()
                            .into_boxed_slice(),
                    )
                }
            }
        }

        Ok(work_on_value)
    }
    fn compute_compile_time(&mut self, expression: &Expression) -> ExecutionResult<Value> {
        Ok(match &expression.source {
            ExpressionSource::WireRef(wire_ref) => {
                self.compute_compile_time_wireref(wire_ref)?.clone()
            }
            &ExpressionSource::UnaryOp { op, right } => {
                let right_val = self.generation_state.get_generation_value(right)?;
                compute_unary_op(op, right_val)
            }
            &ExpressionSource::BinaryOp { op, left, right } => {
                let left_val = self.generation_state.get_generation_value(left)?;
                let right_val = self.generation_state.get_generation_value(right)?;

                match op {
                    BinaryOperator::Divide | BinaryOperator::Modulo => {
                        use num::Zero;
                        if right_val.unwrap_integer().is_zero() {
                            return Err((
                                expression.span,
                                format!(
                                    "Divide or Modulo by zero: {} / 0",
                                    left_val.unwrap_integer()
                                ),
                            ));
                        }
                    }
                    _ => {}
                }

                compute_binary_op(left_val, op, right_val)
            }
            ExpressionSource::ArrayLiteral { elements } => {
                let p = elements
                    .iter()
                    .map(|e| {
                        self.generation_state
                            .get_generation_value(*e)
                            .unwrap()
                            .clone()
                    })
                    .collect();
                Value::Array(p)
            }
            ExpressionSource::Constant(value) => value.clone(),
        })
    }

=======
>>>>>>> 5a911cd7
    fn alloc_wire_for_const(
        &mut self,
        value: Value,
        original_instruction: FlatID,
        domain: DomainID,
        const_span: Span,
    ) -> ExecutionResult<WireID> {
        if value.contains_errors_or_unsets() {
            return Err((const_span, format!("This compile-time value was not fully resolved by the time it needed to be converted to a wire: {value}")));
        }
        Ok(self.wires.alloc(RealWire {
            typ: value.get_type(&mut self.type_substitutor),
            source: RealWireDataSource::Constant { value },
            original_instruction,
            domain,
            name: self.unique_name_producer.get_unique_name(""),
            specified_latency: CALCULATE_LATENCY_LATER,
            absolute_latency: CALCULATE_LATENCY_LATER,
        }))
    }
    fn get_wire_or_constant_as_wire(
        &mut self,
        original_instruction: FlatID,
        domain: DomainID,
    ) -> ExecutionResult<WireID> {
        match &self.generation_state[original_instruction] {
            SubModuleOrWire::SubModule(_) => unreachable!(),
            SubModuleOrWire::Unnasigned => unreachable!(),
            SubModuleOrWire::Wire(w) => Ok(*w),
            SubModuleOrWire::CompileTimeValue(v) => {
                let value = v.clone();

                self.alloc_wire_for_const(
                    value,
                    original_instruction,
                    domain,
                    self.md.link_info.instructions[original_instruction]
                        .unwrap_expression()
                        .span,
                )
            }
        }
    }

    /// Allocates ports on first use, to see which ports are used, and to determine instantiation based on this
    fn get_submodule_port(
        &mut self,
        sub_module_id: SubModuleID,
        port_id: PortID,
        port_name_span: Option<Span>,
    ) -> WireID {
        let submod_instance = &mut self.submodules[sub_module_id]; // Separately grab the same submodule every time because we take a &mut in for get_wire_or_constant_as_wire
        let wire_found = &mut submod_instance.port_map[port_id];

        if let Some(wire_found) = wire_found {
            if let Some(sp) = port_name_span {
                // Deduplicate these spans, so we don't produce overly huge errors, nor allocate more memory than needed
                add_to_small_set(&mut wire_found.name_refs, sp);
            }
            wire_found.maps_to_wire
        } else {
            let port_data = &self.linker.modules[submod_instance.refers_to.id].ports[port_id];
            let submodule_instruction = self.md.link_info.instructions
                [submod_instance.original_instruction]
                .unwrap_submodule();
            let source = if port_data.is_input {
                RealWireDataSource::Multiplexer {
                    is_state: None,
                    sources: Vec::new(),
                }
            } else {
                RealWireDataSource::ReadOnly
            };
            let domain = submodule_instruction.local_interface_domains[port_data.domain];
            let new_wire = self.wires.alloc(RealWire {
                source,
                original_instruction: submod_instance.original_instruction,
                domain: domain.unwrap_physical(),
                typ: self.type_substitutor.alloc_unknown(),
                name: self
                    .unique_name_producer
                    .get_unique_name(format!("{}_{}", submod_instance.name, port_data.name)),
                specified_latency: CALCULATE_LATENCY_LATER,
                absolute_latency: CALCULATE_LATENCY_LATER,
            });

            let name_refs = if let Some(sp) = port_name_span {
                vec![sp]
            } else {
                Vec::new()
            };

            *wire_found = Some(SubModulePort {
                maps_to_wire: new_wire,
                name_refs,
            });
            new_wire
        }
    }

    fn get_wire_ref_root_as_wire(
        &mut self,
        wire_ref_root: &WireReferenceRoot,
        original_instruction: FlatID,
        domain: DomainID,
    ) -> ExecutionResult<(WireID, Vec<RealWirePathElem>)> {
        let root = self.determine_wire_ref_root(wire_ref_root)?;
        Ok(match root {
            RealWireRefRoot::Wire { wire_id, preamble } => (wire_id, preamble),
            RealWireRefRoot::Generative(decl_id) => {
                let value = self.generation_state[decl_id]
                    .unwrap_generation_value()
                    .clone();
                (
                    self.alloc_wire_for_const(
                        value,
                        decl_id,
                        domain,
                        wire_ref_root.get_span().unwrap(),
                    )?,
                    Vec::new(),
                )
            }
            RealWireRefRoot::Constant(value) => (
                self.alloc_wire_for_const(
                    value,
                    original_instruction,
                    domain,
                    wire_ref_root.get_span().unwrap(),
                )?,
                Vec::new(),
            ),
        })
    }
    fn expression_to_real_wire(
        &mut self,
        expression: &Expression,
        original_instruction: FlatID,
        domain: DomainID,
    ) -> ExecutionResult<WireID> {
        let source = match &expression.source {
            ExpressionSource::WireRef(wire_ref) => {
                let (root_wire, path_preamble) =
                    self.get_wire_ref_root_as_wire(&wire_ref.root, original_instruction, domain)?;
                let path = self.instantiate_wire_ref_path(path_preamble, &wire_ref.path, domain)?;

                if path.is_empty() {
                    // Little optimization reduces instructions
                    return Ok(root_wire);
                }

                RealWireDataSource::Select {
                    root: root_wire,
                    path,
                }
            }
            ExpressionSource::UnaryOp { op, rank, right } => {
                let right = self.get_wire_or_constant_as_wire(*right, domain)?;
                RealWireDataSource::UnaryOp {
                    op: *op,
                    rank: rank.count_unwrap(),
                    right,
                }
            }
            ExpressionSource::BinaryOp {
                op,
                rank,
                left,
                right,
            } => {
                let left = self.get_wire_or_constant_as_wire(*left, domain)?;
                let right = self.get_wire_or_constant_as_wire(*right, domain)?;
                RealWireDataSource::BinaryOp {
                    op: *op,
                    rank: rank.count_unwrap(),
                    left,
                    right,
                }
            }
            ExpressionSource::ArrayConstruct(arr) => {
                let mut array_wires = Vec::with_capacity(arr.len());
                for v_id in arr {
                    let wire_id = self.get_wire_or_constant_as_wire(*v_id, domain)?;
                    array_wires.push(wire_id);
                }
                RealWireDataSource::ConstructArray { array_wires }
            }
            ExpressionSource::ArrayLiteral { elements } => {
                // Can be non-compile-time even though it's called a "literal" - really
                // the operation to assemble an array out of inner elements

                let mut new_elements = Vec::with_capacity(elements.len());
                for elem in elements {
                    new_elements.push(self.get_wire_or_constant_as_wire(*elem, domain));
                }
                RealWireDataSource::ArrayLiteral {
                    elements: new_elements,
                }
            }
            ExpressionSource::Constant(_) => {
                unreachable!("Constant cannot be non-compile-time");
            }
        };
        Ok(self.wires.alloc(RealWire {
            name: self.unique_name_producer.get_unique_name(""),
            typ: self.type_substitutor.alloc_unknown(),
            original_instruction,
            domain,
            source,
            specified_latency: CALCULATE_LATENCY_LATER,
            absolute_latency: CALCULATE_LATENCY_LATER,
        }))
    }

    fn instantiate_declaration(
        &mut self,
        wire_decl: &Declaration,
        original_instruction: FlatID,
    ) -> ExecutionResult<SubModuleOrWire> {
        let typ = self.concretize_type(&wire_decl.typ_expr)?;

        Ok(if wire_decl.identifier_type == IdentifierType::Generative {
            let value = if let DeclarationKind::GenerativeInput(template_id) = wire_decl.decl_kind {
                // Only for template arguments, we must initialize their value to the value they've been assigned in the template instantiation
                self.working_on_global_ref.template_args[template_id]
                    .unwrap_value()
                    .clone()
            } else {
                // Empty initial value
                typ.get_initial_val()
            };
            SubModuleOrWire::CompileTimeValue(value)
        } else {
            let source = if wire_decl.read_only {
                RealWireDataSource::ReadOnly
            } else {
                let is_state = if wire_decl.identifier_type == IdentifierType::State {
                    Some(typ.get_initial_val())
                } else {
                    None
                };
                RealWireDataSource::Multiplexer {
                    is_state,
                    sources: Vec::new(),
                }
            };

            let specified_latency: i64 = if let Some(spec) = &wire_decl.latency_specifier {
                self.generation_state.get_generation_small_int(*spec)?
            } else {
                CALCULATE_LATENCY_LATER
            };
            let wire_id = self.wires.alloc(RealWire {
                name: self.unique_name_producer.get_unique_name(&wire_decl.name),
                typ,
                original_instruction,
                domain: wire_decl.typ.domain.unwrap_physical(),
                source,
                specified_latency,
                absolute_latency: CALCULATE_LATENCY_LATER,
            });
            SubModuleOrWire::Wire(wire_id)
        })
    }

    fn execute_global_ref<ID: Copy>(
        &mut self,
        global_ref: &GlobalReference<ID>,
    ) -> ExecutionResult<ConcreteGlobalReference<ID>> {
        let template_args =
            global_ref
                .template_args
                .try_map(|(_, v)| -> ExecutionResult<ConcreteType> {
                    Ok(match v {
                        Some(arg) => match &arg.kind {
                            TemplateArgKind::Type(typ) => self.concretize_type(typ)?,
                            TemplateArgKind::Value(v) => ConcreteType::Value(
                                self.generation_state.get_generation_value(*v)?.clone(),
                            ),
                        },
                        None => self.type_substitutor.alloc_unknown(),
                    })
                })?;
        Ok(ConcreteGlobalReference {
            id: global_ref.id,
            template_args,
        })
    }

    fn compute_compile_time_wireref(&mut self, wire_ref: &WireReference) -> ExecutionResult<Value> {
        let mut work_on_value: Value = match &wire_ref.root {
            &WireReferenceRoot::LocalDecl(decl_id, _span) => {
                self.generation_state.get_generation_value(decl_id)?.clone()
            }
            WireReferenceRoot::NamedConstant(cst) => self.get_named_constant_value(cst)?,
            &WireReferenceRoot::SubModulePort(_) => {
                todo!("Don't yet support compile time functions")
            }
        };

        for path_elem in &wire_ref.path {
            work_on_value = match path_elem {
                &WireReferencePathElement::ArrayAccess { idx, bracket_span } => {
                    let idx = self.generation_state.get_generation_integer(idx)?;

                    array_access(&work_on_value, idx, bracket_span)?.clone()
                }
            }
        }

        Ok(work_on_value)
    }
    fn compute_compile_time(&mut self, expression: &Expression) -> ExecutionResult<Value> {
        fn duplicate_for_all_array_ranks<const SZ: usize>(
            values: &[&Value; SZ],
            rank: usize,
            f: &mut impl FnMut(&[&Value; SZ]) -> Result<Value, String>,
        ) -> Result<Value, String> {
            if rank == 0 {
                f(values)
            } else {
                let all_arrs: [_; SZ] = std::array::from_fn(|i| values[i].unwrap_array());

                let len = all_arrs[0].len();
                if !all_arrs.iter().all(|a| len == a.len()) {
                    let lens: [String; SZ] = std::array::from_fn(|i| all_arrs[i].len().to_string());
                    return Err(format!(
                        "Higher Rank array operation's arrays don't match in size: {}",
                        lens.join(", ")
                    ));
                }
                let mut results = Vec::with_capacity(len);
                for j in 0..len {
                    let values_parts: [_; SZ] = std::array::from_fn(|i| &all_arrs[i][j]);
                    results.push(duplicate_for_all_array_ranks(&values_parts, rank - 1, f)?);
                }
                Ok(Value::Array(results))
            }
        }

        Ok(match &expression.source {
            ExpressionSource::WireRef(wire_ref) => {
                self.compute_compile_time_wireref(wire_ref)?.clone()
            }
            ExpressionSource::UnaryOp { op, rank, right } => {
                let right_val = self.generation_state.get_generation_value(*right)?;
                duplicate_for_all_array_ranks(&[right_val], rank.count_unwrap(), &mut |[v]| {
                    Ok(compute_unary_op(*op, v))
                })
                .unwrap()
            }
            ExpressionSource::BinaryOp {
                op,
                rank,
                left,
                right,
            } => {
                let left_val = self.generation_state.get_generation_value(*left)?;
                let right_val = self.generation_state.get_generation_value(*right)?;

                duplicate_for_all_array_ranks(
                    &[left_val, right_val],
                    rank.count_unwrap(),
                    &mut |[l, r]| {
                        match op {
                            BinaryOperator::Divide | BinaryOperator::Modulo => {
                                if right_val.unwrap_integer() == &ibig::ibig!(0) {
                                    return Err(format!(
                                        "Divide or Modulo by zero: {} / 0",
                                        l.unwrap_integer()
                                    ));
                                }
                            }
                            _ => {}
                        }

                        Ok(compute_binary_op(l, *op, r))
                    },
                )
                .map_err(|reason| (expression.span, reason))?
            }
            ExpressionSource::ArrayConstruct(arr) => {
                let mut result = Vec::with_capacity(arr.len());
                for v_id in arr {
                    let val = self.generation_state.get_generation_value(*v_id)?;
                    result.push(val.clone());
                }
                Value::Array(result)
            }
            ExpressionSource::Constant(value) => value.clone(),
        })
    }

    fn instantiate_code_block(&mut self, block_range: FlatIDRange) -> ExecutionResult<()> {
        let mut instruction_range = block_range.into_iter();
        while let Some(original_instruction) = instruction_range.next() {
            let instr = &self.md.link_info.instructions[original_instruction];
            self.md.get_instruction_span(original_instruction).debug();
            let instance_to_add: SubModuleOrWire = match instr {
                Instruction::SubModule(submodule) => {
                    let sub_module = &self.linker.modules[submodule.module_ref.id];

                    let name_origin = if let Some((name, _span)) = &submodule.name {
                        name
                    } else {
                        ""
                    };
                    let port_map = sub_module.ports.map(|_| None);
                    let interface_call_sites = sub_module.interfaces.map(|_| Vec::new());

                    let concrete_ref = self.execute_global_ref(&submodule.module_ref)?;

                    SubModuleOrWire::SubModule(self.submodules.alloc(SubModule {
                        original_instruction,
                        instance: OnceCell::new(),
                        refers_to: Rc::new(concrete_ref),
                        port_map,
                        interface_call_sites,
                        name: self.unique_name_producer.get_unique_name(name_origin),
                    }))
                }
                Instruction::Declaration(wire_decl) => {
                    self.instantiate_declaration(wire_decl, original_instruction)?
                }
                Instruction::Expression(expr) => match expr.typ.domain {
                    DomainType::Generative => {
                        let value_computed = self.compute_compile_time(expr)?;
                        SubModuleOrWire::CompileTimeValue(value_computed)
                    }
                    DomainType::Physical(domain) => {
                        let wire_found =
                            self.expression_to_real_wire(expr, original_instruction, domain)?;
                        SubModuleOrWire::Wire(wire_found)
                    }
                    DomainType::Unknown(_) => {
                        unreachable!("Domain variables have been eliminated by type checking")
                    }
                },
                Instruction::Write(conn) => {
                    self.instantiate_connection(
                        &conn.to,
                        &conn.write_modifiers,
                        conn.from,
                        original_instruction,
                    )?;
                    continue;
                }
                Instruction::FuncCall(fc) => {
                    let submod_id = self.generation_state[fc.interface_reference.submodule_decl]
                        .unwrap_submodule_instance();
                    let original_submod_instr = self.md.link_info.instructions
                        [fc.interface_reference.submodule_decl]
                        .unwrap_submodule();
                    let submod_md = &self.linker.modules[original_submod_instr.module_ref.id];
                    let submod_interface_domain =
                        submod_md.interfaces[fc.interface_reference.submodule_interface].domain;
                    let domain =
                        original_submod_instr.local_interface_domains[submod_interface_domain];

                    add_to_small_set(
                        &mut self.submodules[submod_id].interface_call_sites
                            [fc.interface_reference.submodule_interface],
                        fc.interface_reference.interface_span,
                    );
                    for (port, arg) in
                        std::iter::zip(fc.func_call_inputs.iter(), fc.arguments.iter())
                    {
                        let from =
                            self.get_wire_or_constant_as_wire(*arg, domain.unwrap_physical())?;
                        let port_wire = self.get_submodule_port(submod_id, port, None);
                        self.instantiate_write_to_wire(
                            port_wire,
                            Vec::new(),
                            from,
                            0,
                            original_instruction,
                        );
                    }

                    continue;
                }
                Instruction::IfStatement(stm) => {
                    let then_range = FlatIDRange::new(stm.then_start, stm.then_end_else_start);
                    let else_range = FlatIDRange::new(stm.then_end_else_start, stm.else_end);
                    let if_condition_expr =
                        self.md.link_info.instructions[stm.condition].unwrap_expression();
                    match if_condition_expr.typ.domain {
                        DomainType::Generative => {
                            let condition_val =
                                self.generation_state.get_generation_value(stm.condition)?;
                            let run_range = if condition_val.unwrap_bool() {
                                then_range
                            } else {
                                else_range
                            };
                            self.instantiate_code_block(run_range)?;
                        }
                        DomainType::Physical(_domain) => {
                            let condition_wire = self.generation_state[stm.condition].unwrap_wire();
                            self.condition_stack.push(ConditionStackElem {
                                condition_wire,
                                inverse: false,
                            });
                            self.instantiate_code_block(then_range)?;

                            if !else_range.is_empty() {
                                self.condition_stack.last_mut().unwrap().inverse = true;
                                self.instantiate_code_block(else_range)?;
                            }

                            // Get rid of the condition
                            let _ = self.condition_stack.pop().unwrap();
                        }
                        DomainType::Unknown(_) => {
                            unreachable!("Domain variables have been eliminated by type checking")
                        }
                    }
                    instruction_range.skip_to(stm.else_end);
                    continue;
                }
                Instruction::ForStatement(stm) => {
                    // TODO Non integer for loops?
                    let start_val = self
                        .generation_state
                        .get_generation_value(stm.start)?
                        .unwrap_integer()
                        .clone();
                    let end_val = self
                        .generation_state
                        .get_generation_value(stm.end)?
                        .unwrap_integer()
                        .clone();
                    if start_val > end_val {
                        let start_flat =
                            &self.md.link_info.instructions[stm.start].unwrap_expression();
                        let end_flat = &self.md.link_info.instructions[stm.end].unwrap_expression();
                        return Err((
                            Span::new_overarching(start_flat.span, end_flat.span),
                            format!("for loop range end is before begin: {start_val}:{end_val}"),
                        ));
                    }

                    let mut current_val = start_val;

                    while current_val < end_val {
                        let SubModuleOrWire::CompileTimeValue(v) =
                            &mut self.generation_state[stm.loop_var_decl]
                        else {
                            unreachable!()
                        };
                        *v = Value::Integer(current_val.clone());
                        current_val += 1;
                        self.instantiate_code_block(stm.loop_body)?;
                    }

                    instruction_range.skip_to(stm.loop_body.1);
                    continue;
                }
            };
            self.generation_state[original_instruction] = instance_to_add;
        }
        Ok(())
    }

    fn make_interface(&mut self) {
        for (port_id, port) in &self.md.ports {
            let port_decl_id = port.declaration_instruction;
            if let SubModuleOrWire::Wire(wire_id) = &self.generation_state[port_decl_id] {
                let wire = &self.wires[*wire_id];
                self.interface_ports[port_id] = Some(InstantiatedPort {
                    wire: *wire_id,
                    is_input: port.is_input,
                    absolute_latency: CALCULATE_LATENCY_LATER,
                    typ: wire.typ.clone(),
                    domain: wire.domain,
                })
            }
        }
    }

    pub fn execute_module(&mut self) -> ExecutionResult<()> {
        let result = self.instantiate_code_block(self.md.link_info.instructions.id_range());
        self.make_interface();
        result
    }
}

#[cfg(test)]
mod tests {
    use super::*;

    use crate::instantiation::execute::factorial;

    #[test]
    fn test_factorial() {
        let a = ibig::ubig!(7);

        assert_eq!(factorial(a), ibig::ubig!(5040))
    }
    #[test]
    fn test_falling_factorial() {
        let a = ibig::ubig!(20);
        let b = ibig::ubig!(15);

        let a_factorial = factorial(a.clone());
        let a_b_factorial = factorial(&a - &b);

        assert_eq!(
            falling_factorial(a.clone(), &b),
            a_factorial / a_b_factorial
        )
    }
}<|MERGE_RESOLUTION|>--- conflicted
+++ resolved
@@ -215,8 +215,8 @@
 
 fn array_slice(
     arr_val: &mut Value,
-    idx_a: &BigInt,
-    idx_b: &BigInt,
+    idx_a: &IBig,
+    idx_b: &IBig,
     span: BracketSpan,
 ) -> ExecutionResult<Vec<Value>> {
     let Value::Array(a_box) = arr_val else {
@@ -525,13 +525,6 @@
     ) -> ExecutionResult<Vec<RealWirePathElem>> {
         for v in path {
             match v {
-<<<<<<< HEAD
-                WireReferencePathElement::ArrayAccess { idx, bracket_span } => {
-                    let idx_wire = self.get_wire_or_constant_as_wire(*idx, domain);
-                    assert_eq!(
-                        self.wires[idx_wire].typ, INT_CONCRETE_TYPE,
-                        "Caught by typecheck"
-=======
                 &WireReferencePathElement::ArrayAccess { idx, bracket_span } => {
                     let idx_wire = self.get_wire_or_constant_as_wire(idx, domain)?;
                     self.type_substitutor.unify_report_error(
@@ -539,10 +532,9 @@
                         &INT_CONCRETE_TYPE,
                         bracket_span.inner_span(),
                         "Caught by typecheck",
->>>>>>> 5a911cd7
                     );
                     preamble.push(RealWirePathElem::ArrayAccess {
-                        span: *bracket_span,
+                        span: bracket_span,
                         idx_wire,
                     });
                 }
@@ -551,16 +543,20 @@
                     idx_b,
                     bracket_span,
                 } => {
-                    let idx_wire_a = self.get_wire_or_constant_as_wire(*idx_a, domain);
-                    assert_eq!(
-                        self.wires[idx_wire_a].typ, INT_CONCRETE_TYPE,
-                        "Caught by typecheck"
+                    let idx_wire_a = self.get_wire_or_constant_as_wire(*idx_a, domain)?;
+                    self.type_substitutor.unify_report_error(
+                        &self.wires[idx_wire_a].typ,
+                        &INT_CONCRETE_TYPE,
+                        bracket_span.inner_span(),
+                        "Caught by typecheck",
                     );
 
-                    let idx_wire_b = self.get_wire_or_constant_as_wire(*idx_b, domain);
-                    assert_eq!(
-                        self.wires[idx_wire_b].typ, INT_CONCRETE_TYPE,
-                        "Caught by typecheck"
+                    let idx_wire_b = self.get_wire_or_constant_as_wire(*idx_b, domain)?;
+                    self.type_substitutor.unify_report_error(
+                        &self.wires[idx_wire_b].typ,
+                        &INT_CONCRETE_TYPE,
+                        bracket_span.inner_span(),
+                        "Caught by typecheck",
                     );
                     preamble.push(RealWirePathElem::ArraySlice {
                         span: *bracket_span,
@@ -679,93 +675,6 @@
         }
         Ok(())
     }
-<<<<<<< HEAD
-    fn compute_compile_time_wireref(&self, wire_ref: &WireReference) -> ExecutionResult<Value> {
-        let mut work_on_value: Value = match &wire_ref.root {
-            &WireReferenceRoot::LocalDecl(decl_id, _span) => {
-                self.generation_state.get_generation_value(decl_id)?.clone()
-            }
-            WireReferenceRoot::NamedConstant(cst) => self.get_named_constant_value(cst)?,
-            &WireReferenceRoot::SubModulePort(_) => {
-                todo!("Don't yet support compile time functions")
-            }
-        };
-
-        for path_elem in &wire_ref.path {
-            work_on_value = match path_elem {
-                WireReferencePathElement::ArrayAccess { idx, bracket_span } => {
-                    let idx = self.generation_state.get_generation_integer(*idx)?;
-
-                    array_access(&work_on_value, idx, *bracket_span)?.clone()
-                }
-                WireReferencePathElement::ArraySlice {
-                    idx_a,
-                    idx_b,
-                    bracket_span,
-                } => {
-                    let idx_a = self.generation_state.get_generation_integer(*idx_a)?;
-                    let idx_b = self.generation_state.get_generation_integer(*idx_b)?;
-
-                    Value::Array(
-                        array_slice(&mut work_on_value, idx_a, idx_b, *bracket_span)?
-                            .clone()
-                            .into_boxed_slice(),
-                    )
-                }
-            }
-        }
-
-        Ok(work_on_value)
-    }
-    fn compute_compile_time(&mut self, expression: &Expression) -> ExecutionResult<Value> {
-        Ok(match &expression.source {
-            ExpressionSource::WireRef(wire_ref) => {
-                self.compute_compile_time_wireref(wire_ref)?.clone()
-            }
-            &ExpressionSource::UnaryOp { op, right } => {
-                let right_val = self.generation_state.get_generation_value(right)?;
-                compute_unary_op(op, right_val)
-            }
-            &ExpressionSource::BinaryOp { op, left, right } => {
-                let left_val = self.generation_state.get_generation_value(left)?;
-                let right_val = self.generation_state.get_generation_value(right)?;
-
-                match op {
-                    BinaryOperator::Divide | BinaryOperator::Modulo => {
-                        use num::Zero;
-                        if right_val.unwrap_integer().is_zero() {
-                            return Err((
-                                expression.span,
-                                format!(
-                                    "Divide or Modulo by zero: {} / 0",
-                                    left_val.unwrap_integer()
-                                ),
-                            ));
-                        }
-                    }
-                    _ => {}
-                }
-
-                compute_binary_op(left_val, op, right_val)
-            }
-            ExpressionSource::ArrayLiteral { elements } => {
-                let p = elements
-                    .iter()
-                    .map(|e| {
-                        self.generation_state
-                            .get_generation_value(*e)
-                            .unwrap()
-                            .clone()
-                    })
-                    .collect();
-                Value::Array(p)
-            }
-            ExpressionSource::Constant(value) => value.clone(),
-        })
-    }
-
-=======
->>>>>>> 5a911cd7
     fn alloc_wire_for_const(
         &mut self,
         value: Value,
@@ -952,18 +861,6 @@
                     array_wires.push(wire_id);
                 }
                 RealWireDataSource::ConstructArray { array_wires }
-            }
-            ExpressionSource::ArrayLiteral { elements } => {
-                // Can be non-compile-time even though it's called a "literal" - really
-                // the operation to assemble an array out of inner elements
-
-                let mut new_elements = Vec::with_capacity(elements.len());
-                for elem in elements {
-                    new_elements.push(self.get_wire_or_constant_as_wire(*elem, domain));
-                }
-                RealWireDataSource::ArrayLiteral {
-                    elements: new_elements,
-                }
             }
             ExpressionSource::Constant(_) => {
                 unreachable!("Constant cannot be non-compile-time");
@@ -1073,6 +970,18 @@
 
                     array_access(&work_on_value, idx, bracket_span)?.clone()
                 }
+                &WireReferencePathElement::ArraySlice {
+                    idx_a,
+                    idx_b,
+                    bracket_span,
+                } => {
+                    let idx_a = self.generation_state.get_generation_integer(idx_a)?;
+                    let idx_b = self.generation_state.get_generation_integer(idx_b)?;
+
+                    Value::Array(
+                        array_slice(&mut work_on_value, idx_a, idx_b, bracket_span)?.clone(),
+                    )
+                }
             }
         }
 
