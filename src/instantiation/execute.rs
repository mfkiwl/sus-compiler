--- conflicted
+++ resolved
@@ -11,14 +11,9 @@
 use crate::prelude::*;
 use crate::typing::template::GlobalReference;
 
-<<<<<<< HEAD
-use num::BigInt;
-use sus_proc_macro::get_builtin_type;
-=======
 use ibig::{IBig, UBig};
 
 use sus_proc_macro::get_builtin_const;
->>>>>>> d563d183
 
 use crate::flattening::*;
 use crate::value::{compute_binary_op, compute_unary_op, Value};
@@ -435,20 +430,12 @@
         for v in path {
             match v {
                 &WireReferencePathElement::ArrayAccess { idx, bracket_span } => {
-<<<<<<< HEAD
-                    let idx_wire = self.get_wire_or_constant_as_wire(idx, domain);
-                    assert_eq!(
-                        self.wires[idx_wire].typ.unwrap_named().id,
-                        get_builtin_type!("int"),
-                        "Caught by typecheck"
-=======
                     let idx_wire = self.get_wire_or_constant_as_wire(idx, domain)?;
                     self.type_substitutor.unify_report_error(
                         &self.wires[idx_wire].typ,
-                        &INT_CONCRETE_TYPE,
+                        &self.type_substitutor.new_int_type(None, None),
                         bracket_span.inner_span(),
                         "Caught by typecheck",
->>>>>>> d563d183
                     );
                     preamble.push(RealWirePathElem::ArrayAccess {
                         span: bracket_span,
