//! Executes the generative code and produces a netlist from it
//!
//! Stops generating at the first error.
//!
//! As for typing, it only instantiates written types and leaves the rest for further typechecking.

use std::ops::{Deref, Index, IndexMut};

use crate::latency::CALCULATE_LATENCY_LATER;
use crate::linker::IsExtern;
use crate::typing::abstract_type::DomainType;
use crate::typing::template::GlobalReference;
use crate::typing::type_inference::Substitutor;
use crate::typing::written_type::WrittenType;
use crate::util::{unwrap_single_element, zip_eq};
use crate::{let_unwrap, prelude::*};

use ibig::{IBig, UBig};

use sus_proc_macro::get_builtin_const;

use crate::flattening::*;
use crate::value::{compute_binary_op, compute_unary_op, Value};

use crate::typing::{
<<<<<<< HEAD
    abstract_type::DomainType, concrete_type::ConcreteType, template::TemplateArgKind,
=======
    concrete_type::{ConcreteType, INT_CONCRETE_TYPE},
    template::TemplateArgKind,
>>>>>>> 2fdf2b21
};

use super::*;

macro_rules! caught_by_typecheck {
    ($arg:literal) => {
        panic!("{} should have been caught by typecheck!", $arg)
    };
    () => {
        panic!("Should have been caught by typecheck!")
    };
}

pub type ExecutionResult<T> = Result<T, (Span, String)>;

impl GenerationState<'_> {
    fn span_of(&self, v: FlatID) -> Span {
        let instr = &self.md.link_info.instructions[v];
        match instr {
            Instruction::Declaration(d) => d.name_span,
            Instruction::Expression(expr) => expr.span,
            _ => unreachable!(),
        }
    }

    fn write_gen_variable(
        &self,
        mut target: &mut Value,
        conn_path: &[WireReferencePathElement],
        to_write: Value,
    ) -> ExecutionResult<()> {
        for elem in conn_path {
            match elem {
                &WireReferencePathElement::ArrayAccess { idx, bracket_span } => {
                    let idx = self.get_generation_integer(idx)?; // Caught by typecheck
                    let Value::Array(a_box) = target else {
                        caught_by_typecheck!("Non-array")
                    };
                    let array_len = a_box.len();
                    let Some(tt) = usize::try_from(idx).ok().and_then(|pos| a_box.get_mut(pos))
                    else {
                        return Err((
                            bracket_span.inner_span(),
                            format!(
                                "Index {idx} is out of bounds for this array of size {}",
                                array_len
                            ),
                        ));
                    };
                    target = tt
                }
            }
        }
        *target = to_write;
        Ok(())
    }
    fn get_generation_value(&self, v: FlatID) -> ExecutionResult<&Value> {
        let SubModuleOrWire::CompileTimeValue(vv) = &self.generation_state[v] else {
            unreachable!()
        };

        if let Value::Unset = vv {
            Err((self.span_of(v), "This variable is unset!".to_owned()))
        } else {
            Ok(vv)
        }
    }
    fn get_generation_integer(&self, idx: FlatID) -> ExecutionResult<&IBig> {
        let val = self.get_generation_value(idx)?;
        Ok(val.unwrap_integer())
    }
    fn get_generation_small_int<INT: for<'v> TryFrom<&'v IBig>>(
        &self,
        idx: FlatID,
    ) -> ExecutionResult<INT> {
        let val = self.get_generation_value(idx)?;
        let val_as_int = val.unwrap_integer();
        INT::try_from(val_as_int).map_err(|_| {
            (
                self.span_of(idx),
                format!(
                    "Value {val_as_int} does not fit in {}",
                    std::any::type_name::<INT>()
                ),
            )
        })
    }
}

impl Index<FlatID> for GenerationState<'_> {
    type Output = SubModuleOrWire;

    fn index(&self, index: FlatID) -> &Self::Output {
        &self.generation_state[index]
    }
}

impl IndexMut<FlatID> for GenerationState<'_> {
    fn index_mut(&mut self, index: FlatID) -> &mut Self::Output {
        &mut self.generation_state[index]
    }
}

fn array_access<'v>(
    arr_val: &'v Value,
    idx: &IBig,
    span: BracketSpan,
) -> ExecutionResult<&'v Value> {
    let Value::Array(arr) = arr_val else {
        caught_by_typecheck!("Value must be an array")
    };

    if let Some(elem) = usize::try_from(idx).ok().and_then(|idx| arr.get(idx)) {
        Ok(elem)
    } else {
        Err((
            span.outer_span(),
            format!(
                "Compile-Time Array index is out of range: idx: {idx}, array size: {}",
                arr.len()
            ),
        ))
    }
}

fn add_to_small_set<T: Eq>(set_vec: &mut Vec<T>, elem: T) {
    if !set_vec.contains(&elem) {
        set_vec.push(elem);
    }
}

fn must_be_positive(v: &IBig, subject: &str) -> Result<UBig, String> {
    UBig::try_from(v).map_err(|_| format!("{subject} must be positive! Found {v}"))
}
/// n! / (n - k)!
fn falling_factorial(mut n: UBig, k: &UBig) -> UBig {
    let num_terms = u64::try_from(k).unwrap();
    let mut result = ibig::ubig!(1);
    for _ in 0..num_terms {
        result *= &n;
        n -= 1usize;
    }
    result
}
fn factorial(mut n: UBig) -> UBig {
    let as_usize = usize::try_from(&n).unwrap();
    for v in 2..as_usize {
        n *= v;
    }
    n
}

/// Temporary intermediary struct
///
/// See [WireReferenceRoot]
#[derive(Debug, Clone)]
enum RealWireRefRoot {
    /// The preamble isn't really used yet, but it's there for when we have submodule arrays (soon)
    Wire {
        wire_id: WireID,
        preamble: Vec<RealWirePathElem>,
    },
    Generative(FlatID),
    Constant(Value),
}

impl InstantiationContext<'_, '_> {
    /// Uses the current context to turn a [WrittenType] into a [ConcreteType].
    ///
    /// Failures are fatal.
    fn concretize_type(&mut self, typ: &WrittenType) -> ExecutionResult<ConcreteType> {
        Ok(match typ {
            WrittenType::Error(_) => caught_by_typecheck!("Error Type"),
            WrittenType::TemplateVariable(_, template_id) => {
                self.working_on_global_ref.template_args[*template_id].clone()
            }
<<<<<<< HEAD
            WrittenType::Named(named_type) => {
                let template_args = named_type.template_args.try_map(|template_arg| {
                    if let (_, Some(template_arg)) = template_arg {
                        match &template_arg.kind {
                            TemplateArgKind::Type(written_type) => {
                                self.concretize_type(written_type)
                            }
                            TemplateArgKind::Value(uuid) => Ok(ConcreteType::Value(
                                self.generation_state
                                    .get_generation_value(*uuid)
                                    .unwrap()
                                    .clone(),
                            )),
                        }
                    } else {
                        Ok(self.type_substitutor.alloc_unknown())
                    }
                })?;

                ConcreteType::Named(crate::typing::concrete_type::ConcreteGlobalReference {
                    id: named_type.id,
                    template_args,
                })
            }
=======
            WrittenType::Named(named_type) => ConcreteType::Named(ConcreteGlobalReference {
                id: named_type.id,
                template_args: FlatAlloc::new(),
            }),
>>>>>>> 2fdf2b21
            WrittenType::Array(_, arr_box) => {
                let (arr_content_typ, arr_size_wire, _bracket_span) = arr_box.deref();
                let inner_typ = self.concretize_type(arr_content_typ)?;
                let arr_size = self
                    .generation_state
                    .get_generation_integer(*arr_size_wire)?;
                ConcreteType::Array(Box::new((
                    inner_typ,
                    ConcreteType::Value(Value::Integer(arr_size.clone())),
                )))
            }
        })
    }

    fn instantiate_port_wire_ref_root(
        &mut self,
        port: PortID,
        submodule_instr: FlatID,
        port_name_span: Option<Span>,
    ) -> RealWireRefRoot {
        let submod_id = self.generation_state[submodule_instr].unwrap_submodule_instance();
        let wire_id = self.get_submodule_port(submod_id, port, port_name_span);
        RealWireRefRoot::Wire {
            wire_id,
            preamble: Vec::new(),
        }
    }

    fn evaluate_builtin_constant(
        &self,
        cst_ref: &ConcreteGlobalReference<ConstantUUID>,
    ) -> Result<Value, String> {
        match cst_ref.id {
            get_builtin_const!("true") => Ok(Value::Bool(true)),
            get_builtin_const!("false") => Ok(Value::Bool(false)),
            get_builtin_const!("clog2") => {
                let [val] = cst_ref.template_args.cast_to_array();
                let val = val.unwrap_value().unwrap_integer();
                if val > &ibig::ibig!(0) {
                    let val = UBig::try_from(val - 1).unwrap();
                    Ok(Value::Integer(IBig::from(val.bit_len())))
                } else {
                    Err(format!(
                        "clog2 argument must be strictly positive! Found {val}"
                    ))
                }
            }
            get_builtin_const!("pow2") => {
                let [exponent] = cst_ref.template_args.cast_to_array();
                let exponent = exponent.unwrap_value().unwrap_integer();
                if let Ok(exp) = usize::try_from(exponent) {
                    let mut result = ibig::ubig!(0);
                    result.set_bit(exp);
                    Ok(Value::Integer(result.into()))
                } else {
                    Err(format!("pow2 exponent must be >= 0, found {exponent}"))
                }
            }
            get_builtin_const!("pow") => {
                let [base, exponent] = cst_ref.template_args.cast_to_array();
                let base = base.unwrap_value().unwrap_integer();
                let exponent = exponent.unwrap_value().unwrap_integer();
                if let Ok(exp) = usize::try_from(exponent) {
                    Ok(Value::Integer(base.pow(exp)))
                } else {
                    Err(format!("pow exponent must be >= 0, found {exponent}"))
                }
            }
            get_builtin_const!("factorial") => {
                let [n] = cst_ref.template_args.cast_to_array();
                let n = n.unwrap_value().unwrap_integer();
                let n = must_be_positive(n, "factorial parameter")?;

                Ok(Value::Integer(factorial(n).into()))
            }
            get_builtin_const!("falling_factorial") => {
                let [n, k] = cst_ref.template_args.cast_to_array();
                let n = n.unwrap_value().unwrap_integer();
                let n = must_be_positive(n, "comb n parameter")?;
                let k = k.unwrap_value().unwrap_integer();
                let k = must_be_positive(k, "comb k parameter")?;

                if k > n {
                    return Err(format!("comb assertion failed: k <= n. Found n={n}, k={k}"));
                }

                Ok(Value::Integer(falling_factorial(n, &k).into()))
            }
            get_builtin_const!("comb") => {
                let [n, k] = cst_ref.template_args.cast_to_array();
                let n = n.unwrap_value().unwrap_integer();
                let n = must_be_positive(n, "comb n parameter")?;
                let k = k.unwrap_value().unwrap_integer();
                let k = must_be_positive(k, "comb k parameter")?;

                if k > n {
                    return Err(format!("comb assertion failed: k <= n. Found n={n}, k={k}"));
                }

                Ok(Value::Integer(
                    (falling_factorial(n, &k) / factorial(k)).into(),
                ))
            }
            get_builtin_const!("assert") => {
                let [condition] = cst_ref.template_args.cast_to_array();

                if condition.unwrap_value().unwrap_bool() {
                    Ok(Value::Bool(true))
                } else {
                    Err("Assertion failed".into())
                }
            }
            get_builtin_const!("sizeof") => {
                let [concrete_typ] = cst_ref.template_args.cast_to_array();

                if let Some(typ_sz) = concrete_typ.sizeof() {
                    Ok(Value::Integer(typ_sz))
                } else {
                    Err("This is an incomplete type".into())
                }
            }
            get_builtin_const!("__crash_compiler") => {
                panic!(
                    "__crash_compiler Intentional ICE. This is for debugging the compiler and LSP."
                )
            }
            other => unreachable!("{other:?} is not a known builtin constant"),
        }
    }

    fn get_named_constant_value(
        &mut self,
        cst_ref: &GlobalReference<ConstantUUID>,
    ) -> ExecutionResult<Value> {
        let concrete_ref = self.execute_global_ref(cst_ref)?;

        let linker_cst = &self.linker.constants[cst_ref.id];
        if !concrete_ref.is_final() {
            let mut resulting_error = String::from("For executing compile-time constants, all arguments must be fully specified. In this case, the arguments ");
            for (id, arg) in &concrete_ref.template_args {
                if arg.contains_unknown() {
                    use std::fmt::Write;
                    write!(
                        resulting_error,
                        "'{}', ",
                        &linker_cst.link_info.template_parameters[id].name
                    )
                    .unwrap();
                }
            }
            resulting_error.pop();
            resulting_error.pop();
            resulting_error.push_str(" were not specified");

            return Err((cst_ref.get_total_span(), resulting_error));
        }

        if linker_cst.link_info.is_extern == IsExtern::Builtin {
            cst_ref.get_total_span().debug();
            self.evaluate_builtin_constant(&concrete_ref)
                .map_err(|e| (cst_ref.get_total_span(), e))
        } else {
            todo!("Custom Constants");
        }
    }

    // Points to the wire in the hardware that corresponds to the root of this.
    fn determine_wire_ref_root(
        &mut self,
        wire_ref_root: &WireReferenceRoot,
    ) -> ExecutionResult<RealWireRefRoot> {
        Ok(match wire_ref_root {
            &WireReferenceRoot::LocalDecl(decl_id, _) => match &self.generation_state[decl_id] {
                SubModuleOrWire::Wire(w) => RealWireRefRoot::Wire {
                    wire_id: *w,
                    preamble: Vec::new(),
                },
                SubModuleOrWire::CompileTimeValue(_) => RealWireRefRoot::Generative(decl_id),
                SubModuleOrWire::SubModule(_) => unreachable!(),
                SubModuleOrWire::Unnasigned => unreachable!(),
            },
            WireReferenceRoot::NamedConstant(cst) => {
                RealWireRefRoot::Constant(self.get_named_constant_value(cst)?)
            }
            WireReferenceRoot::SubModulePort(port) => {
                return Ok(self.instantiate_port_wire_ref_root(
                    port.port,
                    port.submodule_decl,
                    port.port_name_span,
                ));
            }
            WireReferenceRoot::Error => unreachable!(),
        })
    }

    /// [Self::determine_wire_ref_root] may have included a preamble path already, this must be built upon by this function
    fn instantiate_wire_ref_path(
        &mut self,
        mut preamble: Vec<RealWirePathElem>,
        path: &[WireReferencePathElement],
        domain: DomainID,
    ) -> ExecutionResult<Vec<RealWirePathElem>> {
        for v in path {
            match v {
                &WireReferencePathElement::ArrayAccess { idx, bracket_span } => {
                    let idx_wire = self.get_wire_or_constant_as_wire(idx, domain)?;
                    let new_int = self.type_substitutor.new_int_type(None, None);
                    self.type_substitutor.unify_report_error(
                        &self.wires[idx_wire].typ,
                        &new_int,
                        bracket_span.inner_span(),
                        "Caught by typecheck",
                    );
                    preamble.push(RealWirePathElem::ArrayAccess {
                        span: bracket_span,
                        idx_wire,
                    });
                }
            }
        }

        Ok(preamble)
    }

    fn instantiate_write_to_wire(
        &mut self,
        write_to_wire: WireID,
        to_path: Vec<RealWirePathElem>,
        from: WireID,
        num_regs: i64,
        original_instruction: FlatID,
    ) {
        let RealWireDataSource::Multiplexer {
            is_state: _,
            sources,
        } = &mut self.wires[write_to_wire].source
        else {
            caught_by_typecheck!("Should only be a writeable wire here")
        };

        sources.push(MultiplexerSource {
            to_path,
            num_regs,
            from,
            condition: self.condition_stack.clone().into_boxed_slice(),
            original_connection: original_instruction,
        });
    }

    fn write_non_generative(
        &mut self,
        write_to: &WriteTo,
        from: WireID,
        original_connection: FlatID,
    ) -> ExecutionResult<()> {
        let_unwrap!(
            WriteModifiers::Connection {
                num_regs,
                regs_span: _,
            },
            &write_to.write_modifiers
        );
        let_unwrap!(
            RealWireRefRoot::Wire {
                wire_id: target_wire,
                preamble,
            },
            self.determine_wire_ref_root(&write_to.to.root)?
        );
        let domain = self.wires[target_wire].domain;
        let instantiated_path =
            self.instantiate_wire_ref_path(preamble, &write_to.to.path, domain)?;
        self.instantiate_write_to_wire(
            target_wire,
            instantiated_path,
            from,
            *num_regs,
            original_connection,
        );
        Ok(())
    }

    fn write_generative(
        &mut self,
        write_to: &WriteTo,
        value: Value,
        original_connection: FlatID,
    ) -> ExecutionResult<()> {
        match &write_to.write_modifiers {
            WriteModifiers::Connection {
                num_regs,
                regs_span: _,
            } => match self.determine_wire_ref_root(&write_to.to.root)? {
                RealWireRefRoot::Wire {
                    wire_id: target_wire,
                    preamble,
                } => {
                    let domain = self.wires[target_wire].domain;
                    let from = self.alloc_wire_for_const(
                        value,
                        original_connection,
                        domain,
                        self.md.link_info.instructions[original_connection]
                            .unwrap_expression()
                            .span,
                    )?;
                    let instantiated_path =
                        self.instantiate_wire_ref_path(preamble, &write_to.to.path, domain)?;
                    self.instantiate_write_to_wire(
                        target_wire,
                        instantiated_path,
                        from,
                        *num_regs,
                        original_connection,
                    );
                }
                RealWireRefRoot::Generative(target_decl) => {
                    let SubModuleOrWire::CompileTimeValue(v_writable) =
                        &mut self.generation_state[target_decl]
                    else {
                        unreachable!()
                    };
                    let mut new_val = std::mem::replace(v_writable, Value::Unset);
                    self.generation_state.write_gen_variable(
                        &mut new_val,
                        &write_to.to.path,
                        value,
                    )?;

                    let SubModuleOrWire::CompileTimeValue(v_writable) =
                        &mut self.generation_state[target_decl]
                    else {
                        unreachable!()
                    };
                    *v_writable = new_val;
                }
                RealWireRefRoot::Constant(_cst) => {
                    caught_by_typecheck!("Cannot assign to constants");
                }
            },
            WriteModifiers::Initial { initial_kw_span: _ } => {
                let root_wire =
                    self.generation_state[write_to.to.root.unwrap_local_decl()].unwrap_wire();
                let RealWireDataSource::Multiplexer {
                    is_state: Some(initial_value),
                    sources: _,
                } = &mut self.wires[root_wire].source
                else {
                    caught_by_typecheck!()
                };
                self.generation_state.write_gen_variable(
                    initial_value,
                    &write_to.to.path,
                    value,
                )?;
            }
        }
        Ok(())
    }
    fn alloc_wire_for_const(
        &mut self,
        value: Value,
        original_instruction: FlatID,
        domain: DomainID,
        const_span: Span,
    ) -> ExecutionResult<WireID> {
        if value.contains_errors_or_unsets() {
            return Err((const_span, format!("This compile-time value was not fully resolved by the time it needed to be converted to a wire: {value}")));
        }
        Ok(self.wires.alloc(RealWire {
            typ: value
                .get_type(&mut self.type_substitutor)
                .map_err(|reason| (const_span, reason))?,
            source: RealWireDataSource::Constant { value },
            original_instruction,
            domain,
            name: self.unique_name_producer.get_unique_name(""),
            specified_latency: CALCULATE_LATENCY_LATER,
            absolute_latency: CALCULATE_LATENCY_LATER,
        }))
    }
    fn get_wire_or_constant_as_wire(
        &mut self,
        original_instruction: FlatID,
        domain: DomainID,
    ) -> ExecutionResult<WireID> {
        match &self.generation_state[original_instruction] {
            SubModuleOrWire::SubModule(_) => unreachable!(),
            SubModuleOrWire::Unnasigned => unreachable!(),
            SubModuleOrWire::Wire(w) => Ok(*w),
            SubModuleOrWire::CompileTimeValue(v) => {
                let value = v.clone();

                self.alloc_wire_for_const(
                    value,
                    original_instruction,
                    domain,
                    self.md.link_info.instructions[original_instruction]
                        .unwrap_expression()
                        .span,
                )
            }
        }
    }

    /// Allocates ports on first use, to see which ports are used, and to determine instantiation based on this
    fn get_submodule_port(
        &mut self,
        sub_module_id: SubModuleID,
        port_id: PortID,
        port_name_span: Option<Span>,
    ) -> WireID {
        let submod_instance = &mut self.submodules[sub_module_id]; // Separately grab the same submodule every time because we take a &mut in for get_wire_or_constant_as_wire
        let wire_found = &mut submod_instance.port_map[port_id];

        if let Some(wire_found) = wire_found {
            if let Some(sp) = port_name_span {
                // Deduplicate these spans, so we don't produce overly huge errors, nor allocate more memory than needed
                add_to_small_set(&mut wire_found.name_refs, sp);
            }
            wire_found.maps_to_wire
        } else {
            let port_data = &self.linker.modules[submod_instance.refers_to.id].ports[port_id];
            let submodule_instruction = self.md.link_info.instructions
                [submod_instance.original_instruction]
                .unwrap_submodule();
            let source = if port_data.is_input {
                RealWireDataSource::Multiplexer {
                    is_state: None,
                    sources: Vec::new(),
                }
            } else {
                RealWireDataSource::ReadOnly
            };
            let domain = submodule_instruction.local_interface_domains[port_data.domain];
            let new_wire = self.wires.alloc(RealWire {
                source,
                original_instruction: submod_instance.original_instruction,
                domain: domain.unwrap_physical(),
                typ: self.type_substitutor.alloc_unknown(),
                name: self
                    .unique_name_producer
                    .get_unique_name(format!("{}_{}", submod_instance.name, port_data.name)),
                specified_latency: CALCULATE_LATENCY_LATER,
                absolute_latency: CALCULATE_LATENCY_LATER,
            });

            let name_refs = if let Some(sp) = port_name_span {
                vec![sp]
            } else {
                Vec::new()
            };

            *wire_found = Some(SubModulePort {
                maps_to_wire: new_wire,
                name_refs,
            });
            new_wire
        }
    }

    fn get_wire_ref_root_as_wire(
        &mut self,
        wire_ref_root: &WireReferenceRoot,
        original_instruction: FlatID,
        domain: DomainID,
    ) -> ExecutionResult<(WireID, Vec<RealWirePathElem>)> {
        let root = self.determine_wire_ref_root(wire_ref_root)?;
        Ok(match root {
            RealWireRefRoot::Wire { wire_id, preamble } => (wire_id, preamble),
            RealWireRefRoot::Generative(decl_id) => {
                let value = self.generation_state[decl_id]
                    .unwrap_generation_value()
                    .clone();
                (
                    self.alloc_wire_for_const(
                        value,
                        decl_id,
                        domain,
                        wire_ref_root.get_span().unwrap(),
                    )?,
                    Vec::new(),
                )
            }
            RealWireRefRoot::Constant(value) => (
                self.alloc_wire_for_const(
                    value,
                    original_instruction,
                    domain,
                    wire_ref_root.get_span().unwrap(),
                )?,
                Vec::new(),
            ),
        })
    }

    fn expression_to_real_wire(
        &mut self,
        expression: &Expression,
        original_instruction: FlatID,
        domain: DomainID,
    ) -> ExecutionResult<Vec<WireID>> {
        let source = match &expression.source {
            ExpressionSource::WireRef(wire_ref) => {
                let (root_wire, path_preamble) =
                    self.get_wire_ref_root_as_wire(&wire_ref.root, original_instruction, domain)?;
                let path = self.instantiate_wire_ref_path(path_preamble, &wire_ref.path, domain)?;

                if path.is_empty() {
                    // Little optimization reduces instructions
                    return Ok(vec![root_wire]);
                }

                RealWireDataSource::Select {
                    root: root_wire,
                    path,
                }
            }
            ExpressionSource::UnaryOp { op, rank, right } => {
                let right = self.get_wire_or_constant_as_wire(*right, domain)?;
                RealWireDataSource::UnaryOp {
                    op: *op,
                    rank: rank.count_unwrap(),
                    right,
                }
            }
            ExpressionSource::BinaryOp {
                op,
                rank,
                left,
                right,
            } => {
                let left = self.get_wire_or_constant_as_wire(*left, domain)?;
                let right = self.get_wire_or_constant_as_wire(*right, domain)?;
                RealWireDataSource::BinaryOp {
                    op: *op,
                    rank: rank.count_unwrap(),
                    left,
                    right,
                }
            }
            ExpressionSource::FuncCall(fc) => {
                let submod_id = self.generation_state[fc.interface_reference.submodule_decl]
                    .unwrap_submodule_instance();
                let original_submod_instr = self.md.link_info.instructions
                    [fc.interface_reference.submodule_decl]
                    .unwrap_submodule();
                let submod_md = &self.linker.modules[original_submod_instr.module_ref.id];
                let interface = &submod_md.interfaces[fc.interface_reference.submodule_interface];
                let submod_interface_domain = interface.domain;
                let domain = original_submod_instr.local_interface_domains[submod_interface_domain]
                    .unwrap_physical();

                add_to_small_set(
                    &mut self.submodules[submod_id].interface_call_sites
                        [fc.interface_reference.submodule_interface],
                    fc.interface_reference.interface_span,
                );

                for (port, arg) in zip_eq(interface.func_call_inputs, &fc.arguments) {
                    let from = self.get_wire_or_constant_as_wire(*arg, domain)?;
                    let port_wire = self.get_submodule_port(submod_id, port, None);
                    self.instantiate_write_to_wire(
                        port_wire,
                        Vec::new(),
                        from,
                        0,
                        original_instruction,
                    );
                }

                return Ok(interface
                    .func_call_outputs
                    .iter()
                    .map(|port_id| self.get_submodule_port(submod_id, port_id, None))
                    .collect());
            }
            ExpressionSource::ArrayConstruct(arr) => {
                let mut array_wires = Vec::with_capacity(arr.len());
                for v_id in arr {
                    let wire_id = self.get_wire_or_constant_as_wire(*v_id, domain)?;
                    array_wires.push(wire_id);
                }
                RealWireDataSource::ConstructArray { array_wires }
            }
            ExpressionSource::Constant(_) => {
                unreachable!("Constant cannot be non-compile-time");
            }
        };
        Ok(vec![self.wires.alloc(RealWire {
            name: self.unique_name_producer.get_unique_name(""),
            typ: self.type_substitutor.alloc_unknown(),
            original_instruction,
            domain,
            source,
            specified_latency: CALCULATE_LATENCY_LATER,
            absolute_latency: CALCULATE_LATENCY_LATER,
        })])
    }

    fn get_specified_latency(&mut self, spec_lat: Option<FlatID>) -> ExecutionResult<i64> {
        Ok(if let Some(spec) = &spec_lat {
            self.generation_state.get_generation_small_int(*spec)?
        } else {
            CALCULATE_LATENCY_LATER
        })
    }

    fn instantiate_declaration(
        &mut self,
        wire_decl: &Declaration,
        original_instruction: FlatID,
    ) -> ExecutionResult<SubModuleOrWire> {
        let typ = self.concretize_type(&wire_decl.typ_expr)?;

        Ok(if wire_decl.identifier_type == IdentifierType::Generative {
            let value = if let DeclarationKind::GenerativeInput(template_id) = wire_decl.decl_kind {
                // Only for template arguments, we must initialize their value to the value they've been assigned in the template instantiation
                self.working_on_global_ref.template_args[template_id]
                    .unwrap_value()
                    .clone()
            } else {
                // Empty initial value
                typ.get_initial_val()
            };
            SubModuleOrWire::CompileTimeValue(value)
        } else {
            let source = if wire_decl.read_only {
                RealWireDataSource::ReadOnly
            } else {
                let is_state = if wire_decl.identifier_type == IdentifierType::State {
                    Some(typ.get_initial_val())
                } else {
                    None
                };
                RealWireDataSource::Multiplexer {
                    is_state,
                    sources: Vec::new(),
                }
            };

            let specified_latency = self.get_specified_latency(wire_decl.latency_specifier)?;
            let wire_id = self.wires.alloc(RealWire {
                name: self.unique_name_producer.get_unique_name(&wire_decl.name),
                typ,
                original_instruction,
                domain: wire_decl.typ.domain.unwrap_physical(),
                source,
                specified_latency,
                absolute_latency: CALCULATE_LATENCY_LATER,
            });
            SubModuleOrWire::Wire(wire_id)
        })
    }

    fn execute_global_ref<ID: Copy>(
        &mut self,
        global_ref: &GlobalReference<ID>,
    ) -> ExecutionResult<ConcreteGlobalReference<ID>> {
        let template_args =
            global_ref
                .template_args
                .try_map(|(_, v)| -> ExecutionResult<ConcreteType> {
                    Ok(match v {
                        Some(arg) => match &arg.kind {
                            TemplateArgKind::Type(typ) => self.concretize_type(typ)?,
                            TemplateArgKind::Value(v) => ConcreteType::Value(
                                self.generation_state.get_generation_value(*v)?.clone(),
                            ),
                        },
                        None => self.type_substitutor.alloc_unknown(),
                    })
                })?;
        Ok(ConcreteGlobalReference {
            id: global_ref.id,
            template_args,
        })
    }

    fn compute_compile_time_wireref(&mut self, wire_ref: &WireReference) -> ExecutionResult<Value> {
        let mut work_on_value: Value = match &wire_ref.root {
            &WireReferenceRoot::LocalDecl(decl_id, _span) => {
                self.generation_state.get_generation_value(decl_id)?.clone()
            }
            WireReferenceRoot::NamedConstant(cst) => self.get_named_constant_value(cst)?,
            &WireReferenceRoot::SubModulePort(_) => {
                todo!("Don't yet support compile time functions")
            }
            WireReferenceRoot::Error => caught_by_typecheck!(),
        };

        for path_elem in &wire_ref.path {
            work_on_value = match path_elem {
                &WireReferencePathElement::ArrayAccess { idx, bracket_span } => {
                    let idx = self.generation_state.get_generation_integer(idx)?;

                    array_access(&work_on_value, idx, bracket_span)?.clone()
                }
            }
        }

        Ok(work_on_value)
    }
    fn compute_compile_time(&mut self, expr: &Expression) -> ExecutionResult<Value> {
        fn duplicate_for_all_array_ranks<const SZ: usize>(
            values: &[&Value; SZ],
            rank: usize,
            f: &mut impl FnMut(&[&Value; SZ]) -> Result<Value, String>,
        ) -> Result<Value, String> {
            if rank == 0 {
                f(values)
            } else {
                let all_arrs: [_; SZ] = std::array::from_fn(|i| values[i].unwrap_array());

                let len = all_arrs[0].len();
                if !all_arrs.iter().all(|a| len == a.len()) {
                    let lens: [String; SZ] = std::array::from_fn(|i| all_arrs[i].len().to_string());
                    return Err(format!(
                        "Higher Rank array operation's arrays don't match in size: {}",
                        lens.join(", ")
                    ));
                }
                let mut results = Vec::with_capacity(len);
                for j in 0..len {
                    let values_parts: [_; SZ] = std::array::from_fn(|i| &all_arrs[i][j]);
                    results.push(duplicate_for_all_array_ranks(&values_parts, rank - 1, f)?);
                }
                Ok(Value::Array(results))
            }
        }

        Ok(match &expr.source {
            ExpressionSource::WireRef(wire_ref) => {
                self.compute_compile_time_wireref(wire_ref)?.clone()
            }
            ExpressionSource::UnaryOp { op, rank, right } => {
                let right_val = self.generation_state.get_generation_value(*right)?;
                duplicate_for_all_array_ranks(&[right_val], rank.count_unwrap(), &mut |[v]| {
                    Ok(compute_unary_op(*op, v))
                })
                .unwrap()
            }
            ExpressionSource::BinaryOp {
                op,
                rank,
                left,
                right,
            } => {
                let left_val = self.generation_state.get_generation_value(*left)?;
                let right_val = self.generation_state.get_generation_value(*right)?;

                duplicate_for_all_array_ranks(
                    &[left_val, right_val],
                    rank.count_unwrap(),
                    &mut |[l, r]| {
                        match op {
                            BinaryOperator::Divide | BinaryOperator::Modulo => {
                                if right_val.unwrap_integer() == &ibig::ibig!(0) {
                                    return Err(format!(
                                        "Divide or Modulo by zero: {} / 0",
                                        l.unwrap_integer()
                                    ));
                                }
                            }
                            _ => {}
                        }

                        Ok(compute_binary_op(l, *op, r))
                    },
                )
                .map_err(|reason| (expr.span, reason))?
            }
            ExpressionSource::FuncCall(_) => {
                todo!("Func Calls cannot yet be executed at compiletime")
            }
            ExpressionSource::ArrayConstruct(arr) => {
                let mut result = Vec::with_capacity(arr.len());
                for v_id in arr {
                    let val = self.generation_state.get_generation_value(*v_id)?;
                    result.push(val.clone());
                }
                Value::Array(result)
            }
            ExpressionSource::Constant(value) => value.clone(),
        })
    }

    fn instantiate_code_block(&mut self, block_range: FlatIDRange) -> ExecutionResult<()> {
        let mut instruction_range = block_range.into_iter();
        while let Some(original_instruction) = instruction_range.next() {
            let instr = &self.md.link_info.instructions[original_instruction];
            self.md.get_instruction_span(original_instruction).debug();
            let instance_to_add: SubModuleOrWire = match instr {
                Instruction::SubModule(submodule) => {
                    let sub_module = &self.linker.modules[submodule.module_ref.id];

                    let name_origin = if let Some((name, _span)) = &submodule.name {
                        name
                    } else {
                        ""
                    };
                    let port_map = sub_module.ports.map(|_| None);
                    let interface_call_sites = sub_module.interfaces.map(|_| Vec::new());

                    let concrete_ref = self.execute_global_ref(&submodule.module_ref)?;

                    SubModuleOrWire::SubModule(self.submodules.alloc(SubModule {
                        original_instruction,
                        instance: OnceCell::new(),
                        refers_to: Rc::new(concrete_ref),
                        port_map,
                        interface_call_sites,
                        name: self.unique_name_producer.get_unique_name(name_origin),
                    }))
                }
                Instruction::Declaration(wire_decl) => {
                    self.instantiate_declaration(wire_decl, original_instruction)?
                }
                Instruction::Expression(expr) => {
                    match expr.domain {
                        DomainType::Generative => {
                            let value_computed = self.compute_compile_time(expr)?;
                            match &expr.output {
                                ExpressionOutput::SubExpression(_full_type) => {} // Simply returning value_computed is enough
                                ExpressionOutput::MultiWrite(write_tos) => {
                                    if let Some(single_write) = write_tos.first() {
                                        self.write_generative(
                                            single_write,
                                            value_computed.clone(), // We do an extra clone, maybe not needed, such that we can show the value in GenerationState
                                            original_instruction,
                                        )?;
                                    }
                                }
                            }
                            SubModuleOrWire::CompileTimeValue(value_computed)
                        }
                        DomainType::Physical(domain) => {
                            let output_wires =
                                self.expression_to_real_wire(expr, original_instruction, domain)?;
                            match &expr.output {
                                ExpressionOutput::SubExpression(_full_type) => {
                                    let single_wire = unwrap_single_element(output_wires);
                                    SubModuleOrWire::Wire(single_wire)
                                }
                                ExpressionOutput::MultiWrite(write_tos) => {
                                    if write_tos.is_empty() {
                                        continue; // See no errors on zero outputs (#79)
                                    }
                                    for (expr_output, write) in zip_eq(output_wires, write_tos) {
                                        self.write_non_generative(
                                            write,
                                            expr_output,
                                            original_instruction,
                                        )?;
                                    }
                                    continue;
                                }
                            }
                        }
                        DomainType::Unknown(_) => caught_by_typecheck!(),
                    }
                }
                Instruction::IfStatement(stm) => {
                    if stm.is_generative {
                        let condition_val =
                            self.generation_state.get_generation_value(stm.condition)?;
                        let run_range = if condition_val.unwrap_bool() {
                            stm.then_block
                        } else {
                            stm.else_block
                        };
                        self.instantiate_code_block(run_range)?;
                    } else {
                        let condition_wire = self.generation_state[stm.condition].unwrap_wire();
                        self.condition_stack.push(ConditionStackElem {
                            condition_wire,
                            inverse: false,
                        });
                        self.instantiate_code_block(stm.then_block)?;

                        if !stm.else_block.is_empty() {
                            self.condition_stack.last_mut().unwrap().inverse = true;
                            self.instantiate_code_block(stm.else_block)?;
                        }

                        // Get rid of the condition
                        let _ = self.condition_stack.pop().unwrap();
                    }
                    instruction_range.skip_to(stm.else_block.1);
                    continue;
                }
                Instruction::ForStatement(stm) => {
                    // TODO Non integer for loops?
                    let start_val = self
                        .generation_state
                        .get_generation_value(stm.start)?
                        .unwrap_integer()
                        .clone();
                    let end_val = self
                        .generation_state
                        .get_generation_value(stm.end)?
                        .unwrap_integer()
                        .clone();
                    if start_val > end_val {
                        let start_flat =
                            &self.md.link_info.instructions[stm.start].unwrap_expression();
                        let end_flat = &self.md.link_info.instructions[stm.end].unwrap_expression();
                        return Err((
                            Span::new_overarching(start_flat.span, end_flat.span),
                            format!("for loop range end is before begin: {start_val}:{end_val}"),
                        ));
                    }

                    let mut current_val = start_val;

                    while current_val < end_val {
                        let SubModuleOrWire::CompileTimeValue(v) =
                            &mut self.generation_state[stm.loop_var_decl]
                        else {
                            unreachable!()
                        };
                        *v = Value::Integer(current_val.clone());
                        current_val += 1;
                        self.instantiate_code_block(stm.loop_body)?;
                    }

                    instruction_range.skip_to(stm.loop_body.1);
                    continue;
                }
            };
            self.generation_state[original_instruction] = instance_to_add;
        }
        Ok(())
    }

    fn make_interface(&mut self) {
        for (port_id, port) in &self.md.ports {
            let port_decl_id = port.declaration_instruction;
            if let SubModuleOrWire::Wire(wire_id) = &self.generation_state[port_decl_id] {
                let wire = &self.wires[*wire_id];
                self.interface_ports[port_id] = Some(InstantiatedPort {
                    wire: *wire_id,
                    is_input: port.is_input,
                    absolute_latency: CALCULATE_LATENCY_LATER,
                    typ: wire.typ.clone(),
                    domain: wire.domain,
                })
            }
        }
    }

    pub fn execute_module(&mut self) -> ExecutionResult<()> {
        let result = self.instantiate_code_block(self.md.link_info.instructions.id_range());
        self.make_interface();
        result
    }
}

#[cfg(test)]
mod tests {
    use super::*;

    use crate::instantiation::execute::factorial;

    #[test]
    fn test_factorial() {
        let a = ibig::ubig!(7);

        assert_eq!(factorial(a), ibig::ubig!(5040))
    }
    #[test]
    fn test_falling_factorial() {
        let a = ibig::ubig!(20);
        let b = ibig::ubig!(15);

        let a_factorial = factorial(a.clone());
        let a_b_factorial = factorial(&a - &b);

        assert_eq!(
            falling_factorial(a.clone(), &b),
            a_factorial / a_b_factorial
        )
    }
}<|MERGE_RESOLUTION|>--- conflicted
+++ resolved
@@ -8,7 +8,6 @@
 
 use crate::latency::CALCULATE_LATENCY_LATER;
 use crate::linker::IsExtern;
-use crate::typing::abstract_type::DomainType;
 use crate::typing::template::GlobalReference;
 use crate::typing::type_inference::Substitutor;
 use crate::typing::written_type::WrittenType;
@@ -23,12 +22,7 @@
 use crate::value::{compute_binary_op, compute_unary_op, Value};
 
 use crate::typing::{
-<<<<<<< HEAD
     abstract_type::DomainType, concrete_type::ConcreteType, template::TemplateArgKind,
-=======
-    concrete_type::{ConcreteType, INT_CONCRETE_TYPE},
-    template::TemplateArgKind,
->>>>>>> 2fdf2b21
 };
 
 use super::*;
@@ -205,7 +199,6 @@
             WrittenType::TemplateVariable(_, template_id) => {
                 self.working_on_global_ref.template_args[*template_id].clone()
             }
-<<<<<<< HEAD
             WrittenType::Named(named_type) => {
                 let template_args = named_type.template_args.try_map(|template_arg| {
                     if let (_, Some(template_arg)) = template_arg {
@@ -230,12 +223,6 @@
                     template_args,
                 })
             }
-=======
-            WrittenType::Named(named_type) => ConcreteType::Named(ConcreteGlobalReference {
-                id: named_type.id,
-                template_args: FlatAlloc::new(),
-            }),
->>>>>>> 2fdf2b21
             WrittenType::Array(_, arr_box) => {
                 let (arr_content_typ, arr_size_wire, _bracket_span) = arr_box.deref();
                 let inner_typ = self.concretize_type(arr_content_typ)?;
