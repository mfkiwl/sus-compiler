//! Executes the generative code and produces a netlist from it
//!
//! Stops generating at the first error.
//!
//! As for typing, it only instantiates written types and leaves the rest for further typechecking.

use std::ops::{Deref, Index, IndexMut};

use crate::latency::CALCULATE_LATENCY_LATER;
use crate::linker::{GlobalUUID, IsExtern, LinkInfo};
use crate::prelude::*;
use crate::typing::abstract_type::{AbstractInnerType, AbstractRankedType, PeanoType};
use crate::typing::concrete_type::ConcreteTemplateArg;
use crate::typing::template::{GlobalReference, TVec, TemplateArg};
use crate::typing::written_type::WrittenType;
use crate::util::{unwrap_single_element, zip_eq};

use ibig::ops::{Abs, UnsignedAbs};
use ibig::{IBig, UBig};

use sus_proc_macro::get_builtin_const;

use crate::flattening::*;
use crate::value::{compute_binary_op, compute_unary_op, Value};

use crate::typing::{
    abstract_type::DomainType, concrete_type::ConcreteType, template::TemplateKind,
};

use super::*;

pub fn execute(
    link_info: &LinkInfo,
    linker: &Linker,
    working_on_template_args: &TVec<ConcreteTemplateArg>,
) -> Executed {
    let mut context = ExecutionContext {
        generation_state: GenerationState {
            link_info,
            generation_state: link_info
                .instructions
                .map(|(_, _)| SubModuleOrWire::Unnasigned),
        },
        type_substitutor: Default::default(),
        //type_value_substitutor: Default::default(),
        condition_stack: Vec::new(),
        wires: FlatAlloc::new(),
        submodules: FlatAlloc::new(),
        unique_name_producer: UniqueNames::new(),
        working_on_template_args,
        link_info,
        linker,
    };

    let execution_status = context.instantiate_code_block(link_info.instructions.id_range());

    Executed {
        wires: context.wires,
        submodules: context.submodules,
        type_var_alloc: context.type_substitutor,
        generation_state: context.generation_state.generation_state,
        execution_status,
    }
}

/// As with other contexts, this is the shared state we're lugging around while executing & typechecking a module.
struct ExecutionContext<'l> {
    wires: FlatAlloc<RealWire, WireIDMarker>,
    submodules: FlatAlloc<SubModule, SubModuleIDMarker>,
    type_substitutor: ValueUnifierAlloc,

    /// Used for Execution
    generation_state: GenerationState<'l>,
    unique_name_producer: UniqueNames,
    condition_stack: Vec<ConditionStackElem>,

    working_on_template_args: &'l TVec<ConcreteTemplateArg>,
    link_info: &'l LinkInfo,
    linker: &'l Linker,
}

macro_rules! caught_by_typecheck {
    ($arg:literal) => {
        panic!("{} should have been caught by typecheck!", $arg)
    };
    () => {
        panic!("Should have been caught by typecheck!")
    };
}

pub type ExecutionResult<T> = Result<T, (Span, String)>;

/// Every [crate::flattening::Instruction] has an associated value (See [SubModuleOrWire]).
/// They are either what this local name is currently referencing (either a wire instance or a submodule instance).
/// Or in the case of Generative values, the current value in the generative variable.
#[derive(Debug)]
struct GenerationState<'l> {
    generation_state: FlatAlloc<SubModuleOrWire, FlatIDMarker>,
    link_info: &'l LinkInfo,
}

impl GenerationState<'_> {
    fn span_of(&self, v: FlatID) -> Span {
        let instr = &self.link_info.instructions[v];
        match instr {
            Instruction::Declaration(d) => d.name_span,
            Instruction::Expression(expr) => expr.span,
            _ => unreachable!(),
        }
    }

    fn write_gen_variable(
        &self,
        target: &mut Value,
        conn_path: &[WireReferencePathElement],
        to_write: Value,
    ) -> ExecutionResult<()> {
<<<<<<< HEAD
        // must be an array, from earlier typechecking

        let mut cur_targets: Vec<(&mut Value, Value)> = vec![(target, to_write)];
        for path_elem in conn_path {
            let cur_targets_len = cur_targets.len();
            match path_elem {
                WireReferencePathElement::ArrayAccess { idx, bracket_span } => {
                    let idx = self.get_generation_integer(*idx)?;
                    let Some(idx) = usize::try_from(idx).ok() else {
                        return Err((
                            bracket_span.inner_span(),
                            format!("Index {idx} must be > 0"),
                        ));
=======
        for elem in conn_path {
            match elem {
                &WireReferencePathElement::ArrayAccess {
                    idx,
                    bracket_span,
                    output_typ: _,
                } => {
                    let idx = self.get_generation_integer(idx)?; // Caught by typecheck
                    let Value::Array(a_box) = target else {
                        caught_by_typecheck!("Non-array")
>>>>>>> 24042935
                    };
                    let old_targets =
                        std::mem::replace(&mut cur_targets, Vec::with_capacity(cur_targets_len));
                    for (to, _from) in old_targets {
                        // must be an array, from earlier typechecking
                        let Value::Array(t_values) = to else {
                            unreachable!()
                        };
                        let t_values_len = t_values.len();
                        let Some(p) = t_values.get_mut(idx) else {
                            return Err((
                                bracket_span.inner_span(),
                                format!("Index {idx} is out of bounds for this array of length {t_values_len}"),
                            ));
                        };
                        cur_targets.push((p, _from.clone()));
                    }
                }
                WireReferencePathElement::ArraySlice {
                    idx_a,
                    idx_b,
                    bracket_span,
                }
                | WireReferencePathElement::ArrayPartSelectDown {
                    idx_a,
                    width: idx_b,
                    bracket_span,
                }
                | WireReferencePathElement::ArrayPartSelectUp {
                    idx_a,
                    width: idx_b,
                    bracket_span,
                } => {
                    let start = self.get_generation_integer(*idx_a)?;
                    let idx_b = self.get_generation_integer(*idx_b)?;
                    let end = match path_elem {
                        WireReferencePathElement::ArraySlice { .. } => idx_b,
                        WireReferencePathElement::ArrayPartSelectDown { .. } => &(start - idx_b),
                        WireReferencePathElement::ArrayPartSelectUp { .. } => &(start + idx_b),
                        _ => unreachable!(),
                    };
                    let Some(end) = usize::try_from(end).ok() else {
                        return Err((
                            bracket_span.inner_span(),
                            format!("End index {end} must be > 0"),
                        ));
                    };

                    let Some(start) = usize::try_from(start).ok() else {
                        return Err((
                            bracket_span.inner_span(),
                            format!("Start index {start} must be > 0"),
                        ));
                    };
                    let old_targets = std::mem::replace(
                        &mut cur_targets,
                        Vec::with_capacity((end - start) * cur_targets_len),
                    );
                    for (t, f) in old_targets {
                        // &mut [Value]
                        let Value::Array(t_values) = t else {
                            unreachable!()
                        }; // must be an array, from earlier typechecking
                           // Vec<Value>
                        let Value::Array(f_values) = f else {
                            unreachable!()
                        }; // must be an array, from earlier typechecking
                        assert_eq!(end - start, f_values.len());
                        let t_values_len = t_values.len();
                        let Some(p) = t_values.get_mut(start..end) else {
                            return Err((
                                bracket_span.inner_span(),
                                format!("Slice {start}:{end} is out of bounds for this array of length {t_values_len}"),
                            ));
                        };
                        for (tt, ff) in p.iter_mut().zip(f_values.iter()) {
                            cur_targets.push((tt, ff.clone()));
                        }
                    }
                }
            }
        }
        for (t, f) in cur_targets.into_boxed_slice() {
            *t = f;
        }
        Ok(())
    }
    fn get_generation_value(&self, v: FlatID) -> ExecutionResult<&Value> {
        let SubModuleOrWire::CompileTimeValue(vv) = &self.generation_state[v] else {
            unreachable!()
        };

        if let Value::Unset = vv {
            Err((self.span_of(v), "This variable is unset!".to_owned()))
        } else {
            Ok(vv)
        }
    }
    fn get_generation_integer(&self, idx: FlatID) -> ExecutionResult<&IBig> {
        let val = self.get_generation_value(idx)?;
        Ok(val.unwrap_integer())
    }
    fn get_generation_small_int<INT: for<'v> TryFrom<&'v IBig>>(
        &self,
        idx: FlatID,
    ) -> ExecutionResult<INT> {
        let val = self.get_generation_value(idx)?;
        let val_as_int = val.unwrap_integer();
        INT::try_from(val_as_int).map_err(|_| {
            (
                self.span_of(idx),
                format!(
                    "Value {val_as_int} does not fit in {}",
                    std::any::type_name::<INT>()
                ),
            )
        })
    }
}

impl Index<FlatID> for GenerationState<'_> {
    type Output = SubModuleOrWire;

    fn index(&self, index: FlatID) -> &Self::Output {
        &self.generation_state[index]
    }
}

impl IndexMut<FlatID> for GenerationState<'_> {
    fn index_mut(&mut self, index: FlatID) -> &mut Self::Output {
        &mut self.generation_state[index]
    }
}

fn array_access<'v>(
    arr_val: &'v Value,
    idx: &IBig,
    span: BracketSpan,
) -> ExecutionResult<&'v Value> {
    let Value::Array(arr) = arr_val else {
        caught_by_typecheck!("Value must be an array")
    };

    if let Some(elem) = usize::try_from(idx).ok().and_then(|idx| arr.get(idx)) {
        Ok(elem)
    } else {
        Err((
            span.outer_span(),
            format!(
                "Compile-Time Array index is out of range: idx: {idx}, array size: {}",
                arr.len()
            ),
        ))
    }
}

fn array_slice(
    arr_val: &mut Value,
    idx_a: &IBig,
    idx_b: &IBig,
    span: BracketSpan,
) -> ExecutionResult<Vec<Value>> {
    let Value::Array(a_box) = arr_val else {
        caught_by_typecheck!("Non-array")
    };

    let array_len = a_box.len();

    let Some(idx_a) = usize::try_from(idx_a).ok() else {
        return Err((
            span.inner_span(),
            format!(
                "Index {idx_a} is out of bounds for this array of size {}",
                array_len
            ),
        ));
    };

    let Some(idx_b) = usize::try_from(idx_b).ok() else {
        return Err((
            span.inner_span(),
            format!(
                "Index {idx_b} is out of bounds for this array of size {}",
                array_len
            ),
        ));
    };

    // make right sized empty vector of values
    let mut values = Vec::<Value>::with_capacity(idx_b - idx_a);

    for idx in idx_a..idx_b {
        let Some(tt) = a_box.get_mut(idx) else {
            return Err((
                span.inner_span(),
                format!(
                    "Index {idx} would be out of bounds for this array of size {}",
                    array_len
                ),
            ));
        };

        values.push(tt.clone());
    }

    Ok(values)
}

fn add_to_small_set<T: Eq>(set_vec: &mut Vec<T>, elem: T) {
    if !set_vec.contains(&elem) {
        set_vec.push(elem);
    }
}

fn must_be_positive(v: &IBig, subject: &str) -> Result<UBig, String> {
    UBig::try_from(v).map_err(|_| format!("{subject} must be positive! Found {v}"))
}
/// n! / (n - k)!
fn falling_factorial(mut n: UBig, k: &UBig) -> UBig {
    let num_terms = u64::try_from(k).unwrap();
    let mut result = ibig::ubig!(1);
    for _ in 0..num_terms {
        result *= &n;
        n -= 1usize;
    }
    result
}
fn factorial(mut n: UBig) -> UBig {
    let as_usize = usize::try_from(&n).unwrap();
    for v in 2..as_usize {
        n *= v;
    }
    n
}

/// Temporary intermediary struct
///
/// See [WireReferenceRoot]
#[derive(Debug, Clone)]
enum RealWireRefRoot<'t> {
    /// The preamble isn't really used yet, but it's there for when we have submodule arrays (soon)
    Wire {
        wire_id: WireID,
        preamble: Vec<RealWirePathElem>,
    },
    Generative(FlatID),
    Constant(Value, &'t AbstractRankedType),
}

trait Concretizer {
    fn get_type(&mut self, id: TemplateID) -> ConcreteType;
    fn get_value(&mut self, expr: FlatID) -> ExecutionResult<UnifyableValue>;
    fn alloc_unknown(&mut self) -> UnifyableValue;
}

struct LocalTypeConcretizer<'substitutor, 'linker> {
    template_args: &'linker TVec<ConcreteTemplateArg>,
    generation_state: &'linker GenerationState<'linker>,
    type_substitutor: &'substitutor mut ValueUnifierAlloc,
}
impl Concretizer for LocalTypeConcretizer<'_, '_> {
    fn get_type(&mut self, id: TemplateID) -> ConcreteType {
        self.template_args[id].unwrap_type().clone()
    }
    fn get_value(&mut self, expr: FlatID) -> ExecutionResult<UnifyableValue> {
        Ok(self
            .generation_state
            .get_generation_value(expr)?
            .clone()
            .into())
    }

    fn alloc_unknown(&mut self) -> UnifyableValue {
        self.type_substitutor.alloc_unknown()
    }
}
struct SubModuleTypeConcretizer<'substitutor, 'linker> {
    submodule_template_args: &'linker TVec<ConcreteTemplateArg>,
    instructions: &'linker FlatAlloc<Instruction, FlatIDMarker>,
    type_substitutor: &'substitutor mut ValueUnifierAlloc,
}
impl Concretizer for SubModuleTypeConcretizer<'_, '_> {
    fn get_type(&mut self, id: TemplateID) -> ConcreteType {
        self.submodule_template_args[id].unwrap_type().clone()
    }

    /// Part of Template Value Inference.
    ///
    /// Specifically, for code like this:
    ///
    /// ```sus
    /// module add_all #(int Size) {
    ///     input int[Size] arr // We're targeting the 'Size' within the array size
    ///     output int total
    /// }
    /// ```
    fn get_value(&mut self, expr: FlatID) -> ExecutionResult<UnifyableValue> {
        let expr = self.instructions[expr].unwrap_expression();
        Ok(match &expr.source {
            ExpressionSource::WireRef(wr) => {
                if !wr.path.is_empty() {
                    return Ok(self.type_substitutor.alloc_unknown());
                } // Must be a plain, no fuss reference to a de
                let WireReferenceRoot::LocalDecl(wire_declaration) = &wr.root else {
                    return Ok(self.type_substitutor.alloc_unknown());
                };
                let template_arg_decl = self.instructions[*wire_declaration].unwrap_declaration();
                let DeclarationKind::GenerativeInput(template_id) = &template_arg_decl.decl_kind
                else {
                    return Ok(self.type_substitutor.alloc_unknown());
                };
                self.submodule_template_args[*template_id]
                    .unwrap_value()
                    .clone()
            }
            ExpressionSource::Constant(cst) => cst.clone().into(),
            _ => self.type_substitutor.alloc_unknown(),
        })
    }

    fn alloc_unknown(&mut self) -> UnifyableValue {
        self.type_substitutor.alloc_unknown()
    }
}

fn concretize_type_recurse(
    linker: &Linker,
    inner: &AbstractInnerType,
    rank: &PeanoType,
    wr_typ: Option<&WrittenType>,
    concretizer: &mut impl Concretizer,
) -> ExecutionResult<ConcreteType> {
    Ok(match rank {
        PeanoType::Zero => match inner {
            AbstractInnerType::Template(id) => concretizer.get_type(*id),
            AbstractInnerType::Named(name) => {
                let template_params = &linker.types[*name].link_info.template_parameters;
                let template_args = match wr_typ {
                    Some(WrittenType::Named(wr_named)) => {
                        assert_eq!(wr_named.id, *name);
                        wr_named.template_args.try_map(|(_, arg)| {
                            Ok(match arg {
                                TemplateKind::Type(_) => {
                                    todo!("Abstract Type Args aren't yet supported!")
                                }
                                TemplateKind::Value(TemplateArg::Provided { arg, .. }) => {
                                    TemplateKind::Value(concretizer.get_value(*arg)?)
                                }
                                TemplateKind::Value(TemplateArg::NotProvided { .. }) => {
                                    TemplateKind::Value(concretizer.alloc_unknown())
                                }
                            })
                        })?
                    }
                    Some(_) => unreachable!("Can't get Array from Non-Array WrittenType!"), // TODO Fix with Let bindings (#57)
                    None => template_params.map(|(_, arg)| match &arg.kind {
                        TemplateKind::Type(_) => {
                            todo!("Abstract Type Args aren't yet supported!")
                        }
                        TemplateKind::Value(_) => TemplateKind::Value(concretizer.alloc_unknown()),
                    }),
                };

                ConcreteType::Named(ConcreteGlobalReference {
                    id: *name,
                    template_args,
                })
            }
            AbstractInnerType::Unknown(_) => {
                unreachable!("Should have been resolved already!")
            }
        },
        PeanoType::Succ(one_down) => {
            let (new_wr_typ, size) = match wr_typ {
                Some(WrittenType::Array(_span, arr)) => {
                    let (content, arr_size, _) = arr.deref();
                    (Some(content), concretizer.get_value(*arr_size)?)
                }
                Some(_) => unreachable!("Impossible: Can't get Array from Non-Array WrittenType!"), // TODO Fix with Let bindings (#57)
                None => (None, concretizer.alloc_unknown()),
            };
            ConcreteType::Array(Box::new((
                concretize_type_recurse(linker, inner, one_down, new_wr_typ, concretizer)?,
                size,
            )))
        }
        PeanoType::Unknown(_) => {
            caught_by_typecheck!("No PeanoType::Unknown should be left in execute!")
        }
    })
}

impl<'l> ExecutionContext<'l> {
    fn alloc_array_dimensions_stack(&mut self, peano_type: &PeanoType) -> Vec<UnifyableValue> {
        (0..peano_type.count().unwrap())
            .map(|_| self.type_substitutor.alloc_unknown())
            .collect()
    }
    /// Uses the current context to turn a [WrittenType] into a [ConcreteType].
    ///
    /// Failures are fatal.
    fn concretize_type(
        &mut self,
        abs: &AbstractRankedType,
        wr_typ: &WrittenType,
    ) -> ExecutionResult<ConcreteType> {
        let mut concretizer = LocalTypeConcretizer {
            template_args: self.working_on_template_args,
            generation_state: &self.generation_state,
            type_substitutor: &mut self.type_substitutor,
        };
        concretize_type_recurse(
            self.linker,
            &abs.inner,
            &abs.rank,
            Some(wr_typ),
            &mut concretizer,
        )
    }
    /// Uses the current context to turn a [AbstractRankedType] into a [ConcreteType].
    ///
    /// Failures as impossible as we don't need to read from [Self::generation_state]
    fn concretize_type_no_written_reference(&mut self, abs: &AbstractRankedType) -> ConcreteType {
        let mut concretizer = LocalTypeConcretizer {
            template_args: self.working_on_template_args,
            generation_state: &self.generation_state,
            type_substitutor: &mut self.type_substitutor,
        };
        concretize_type_recurse(self.linker, &abs.inner, &abs.rank, None, &mut concretizer).unwrap()
    }
    /// Uses the current context to turn a [WrittenType] from a [SubModule] into a [ConcreteType].
    ///
    /// Cannot fail, since we're not using [Self::generation_state]
    fn concretize_submodule_port_type(
        type_substitutor: &mut ValueUnifierAlloc,
        linker: &Linker,
        submodule_port: &Port,
        submodule_template_args: &TVec<ConcreteTemplateArg>,
        submodule_link_info: &LinkInfo,
    ) -> ConcreteType {
        let submodule_decl = submodule_link_info.instructions
            [submodule_port.declaration_instruction]
            .unwrap_declaration();
        let mut concretizer = SubModuleTypeConcretizer {
            submodule_template_args,
            instructions: &submodule_link_info.instructions,
            type_substitutor,
        };
        concretize_type_recurse(
            linker,
            &submodule_decl.typ.typ.inner,
            &submodule_decl.typ.typ.rank,
            Some(&submodule_decl.typ_expr),
            &mut concretizer,
        )
        .unwrap()
    }

    fn instantiate_port_wire_ref_root(
        &mut self,
        port: PortID,
        submodule_instr: FlatID,
        port_name_span: Option<Span>,
    ) -> RealWireRefRoot<'l> {
        let submod_id = self.generation_state[submodule_instr].unwrap_submodule_instance();
        let wire_id = self.get_submodule_port(submod_id, port, port_name_span);
        RealWireRefRoot::Wire {
            wire_id,
            preamble: Vec::new(),
        }
    }

    fn evaluate_builtin_constant(
        &self,
        cst_ref: &ConcreteGlobalReference<ConstantUUID>,
    ) -> Result<Value, String> {
        match cst_ref.id {
            get_builtin_const!("true") => Ok(Value::Bool(true)),
            get_builtin_const!("false") => Ok(Value::Bool(false)),
            get_builtin_const!("clog2") => {
                let [val] = cst_ref.template_args.cast_to_int_array();
                if val > &ibig::ibig!(0) {
                    let val = UBig::try_from(val - 1).unwrap();
                    Ok(Value::Integer(IBig::from(val.bit_len())))
                } else {
                    Err(format!(
                        "clog2 argument must be strictly positive! Found {val}"
                    ))
                }
            }
            get_builtin_const!("pow2") => {
                let [exponent] = cst_ref.template_args.cast_to_int_array();
                if let Ok(exp) = usize::try_from(exponent) {
                    let mut result = ibig::ubig!(0);
                    result.set_bit(exp);
                    Ok(Value::Integer(result.into()))
                } else {
                    Err(format!("pow2 exponent must be >= 0, found {exponent}"))
                }
            }
            get_builtin_const!("pow") => {
                let [base, exponent] = cst_ref.template_args.cast_to_int_array();
                if let Ok(exp) = usize::try_from(exponent) {
                    Ok(Value::Integer(base.pow(exp)))
                } else {
                    Err(format!("pow exponent must be >= 0, found {exponent}"))
                }
            }
            get_builtin_const!("factorial") => {
                let [n] = cst_ref.template_args.cast_to_int_array();
                let n = must_be_positive(n, "factorial parameter")?;

                Ok(Value::Integer(factorial(n).into()))
            }
            get_builtin_const!("falling_factorial") => {
                let [n, k] = cst_ref.template_args.cast_to_int_array();
                let n = must_be_positive(n, "comb n parameter")?;
                let k = must_be_positive(k, "comb k parameter")?;

                if k > n {
                    return Err(format!("comb assertion failed: k <= n. Found n={n}, k={k}"));
                }

                Ok(Value::Integer(falling_factorial(n, &k).into()))
            }
            get_builtin_const!("comb") => {
                let [n, k] = cst_ref.template_args.cast_to_int_array();
                let n = must_be_positive(n, "comb n parameter")?;
                let k = must_be_positive(k, "comb k parameter")?;

                if k > n {
                    return Err(format!("comb assertion failed: k <= n. Found n={n}, k={k}"));
                }

                Ok(Value::Integer(
                    (falling_factorial(n, &k) / factorial(k)).into(),
                ))
            }
            get_builtin_const!("assert") => {
                let [condition] = cst_ref.template_args.cast_to_array();

                if condition.unwrap_value().unwrap_bool() {
                    Ok(Value::Bool(true))
                } else {
                    Err("Assertion failed".into())
                }
            }
            get_builtin_const!("sizeof") => {
                let [concrete_typ] = cst_ref.template_args.cast_to_array();

                if let Some(typ_sz) = concrete_typ.unwrap_type().sizeof() {
                    Ok(Value::Integer(typ_sz))
                } else {
                    Err("This is an incomplete type".into())
                }
            }
            get_builtin_const!("__crash_compiler") => {
                panic!(
                    "__crash_compiler Intentional ICE. This is for debugging the compiler and LSP."
                )
            }
            other => unreachable!("{other:?} is not a known builtin constant"),
        }
    }

    fn get_named_constant_value(
        &mut self,
        cst_ref: &GlobalReference<ConstantUUID>,
    ) -> ExecutionResult<Value> {
        let concrete_ref = self.execute_global_ref(cst_ref)?;

        let linker_cst = &self.linker.constants[cst_ref.id];
        if !concrete_ref.is_final() {
            let mut resulting_error = String::from("For executing compile-time constants, all arguments must be fully specified. In this case, the arguments ");
            for (id, arg) in &concrete_ref.template_args {
                if arg.contains_unknown() {
                    use std::fmt::Write;
                    write!(
                        resulting_error,
                        "'{}', ",
                        &linker_cst.link_info.template_parameters[id].name
                    )
                    .unwrap();
                }
            }
            resulting_error.pop();
            resulting_error.pop();
            resulting_error.push_str(" were not specified");

            return Err((cst_ref.get_total_span(), resulting_error));
        }

        if linker_cst.link_info.is_extern == IsExtern::Builtin {
            cst_ref.get_total_span().debug();
            self.evaluate_builtin_constant(&concrete_ref)
                .map_err(|e| (cst_ref.get_total_span(), e))
        } else {
            todo!("Custom Constants");
        }
    }

    // Points to the wire in the hardware that corresponds to the root of this.
    fn determine_wire_ref_root(
        &mut self,
        wire_ref: &'l WireReference,
    ) -> ExecutionResult<RealWireRefRoot<'l>> {
        Ok(match &wire_ref.root {
            &WireReferenceRoot::LocalDecl(decl_id) => match &self.generation_state[decl_id] {
                SubModuleOrWire::Wire(w) => RealWireRefRoot::Wire {
                    wire_id: *w,
                    preamble: Vec::new(),
                },
                SubModuleOrWire::CompileTimeValue(_) => RealWireRefRoot::Generative(decl_id),
                SubModuleOrWire::SubModule(_) => unreachable!(),
                SubModuleOrWire::Unnasigned => unreachable!(),
            },
            WireReferenceRoot::NamedConstant(cst) => RealWireRefRoot::Constant(
                self.get_named_constant_value(cst)?,
                &wire_ref.root_typ.typ,
            ),
            WireReferenceRoot::SubModulePort(port) => {
                return Ok(self.instantiate_port_wire_ref_root(
                    port.port,
                    port.submodule_decl,
                    port.port_name_span,
                ));
            }
            WireReferenceRoot::Error => unreachable!(),
        })
    }

    /// [Self::determine_wire_ref_root] may have included a preamble path already, this must be built upon by this function
    fn instantiate_wire_ref_path(
        &mut self,
        mut preamble: Vec<RealWirePathElem>,
        path: &[WireReferencePathElement],
        domain: DomainID,
    ) -> ExecutionResult<Vec<RealWirePathElem>> {
        for v in path {
            match v {
                &WireReferencePathElement::ArrayAccess {
                    idx,
                    bracket_span,
                    output_typ: _,
                } => {
                    let idx_wire = self.get_wire_or_constant_as_wire(idx, domain)?;
                    preamble.push(RealWirePathElem::ArrayAccess {
                        span: bracket_span,
                        idx_wire,
                    });
                }
                WireReferencePathElement::ArraySlice {
                    idx_a,
                    idx_b,
                    bracket_span,
                }
                | WireReferencePathElement::ArrayPartSelectDown {
                    idx_a,
                    width: idx_b,
                    bracket_span,
                }
                | WireReferencePathElement::ArrayPartSelectUp {
                    idx_a,
                    width: idx_b,
                    bracket_span,
                } => {
                    let idx_wire_a = self.get_wire_or_constant_as_wire(*idx_a, domain)?;
                    self.type_substitutor.unify_report_error(
                        &self.wires[idx_wire_a].typ,
                        &INT_CONCRETE_TYPE,
                        bracket_span.inner_span(),
                        "Caught by typecheck",
                    );

                    let idx_wire_b = self.get_wire_or_constant_as_wire(*idx_b, domain)?;
                    self.type_substitutor.unify_report_error(
                        &self.wires[idx_wire_b].typ,
                        &INT_CONCRETE_TYPE,
                        bracket_span.inner_span(),
                        "Caught by typecheck",
                    );
                    preamble.push(match v {
                        WireReferencePathElement::ArraySlice { .. } => {
                            RealWirePathElem::ArraySlice {
                                span: *bracket_span,
                                idx_a_wire: idx_wire_a,
                                idx_b_wire: idx_wire_b,
                            }
                        }
                        WireReferencePathElement::ArrayPartSelectDown { .. } => {
                            RealWirePathElem::ArrayPartSelectDown {
                                span: *bracket_span,
                                idx_a_wire: idx_wire_a,
                                width_wire: idx_wire_b,
                            }
                        }
                        WireReferencePathElement::ArrayPartSelectUp { .. } => {
                            RealWirePathElem::ArrayPartSelectUp {
                                span: *bracket_span,
                                idx_a_wire: idx_wire_a,
                                width_wire: idx_wire_b,
                            }
                        }
                        _ => unreachable!(),
                    });
                }
            }
        }

        Ok(preamble)
    }

    fn instantiate_write_to_wire(
        &mut self,
        write_to_wire: WireID,
        to_path: Vec<RealWirePathElem>,
        from: WireID,
        num_regs: i64,
        wr_ref: WriteReference,
    ) {
        let RealWireDataSource::Multiplexer {
            is_state: _,
            sources,
        } = &mut self.wires[write_to_wire].source
        else {
            caught_by_typecheck!("Should only be a writeable wire here")
        };

        sources.push(MultiplexerSource {
            to_path,
            num_regs,
            from,
            condition: self.condition_stack.clone().into_boxed_slice(),
            wr_ref,
        });
    }

    fn write_non_generative(
        &mut self,
        write_to: &'l WriteTo,
        from: WireID,
        wr_ref: WriteReference,
    ) -> ExecutionResult<()> {
        let_unwrap!(
            WriteModifiers::Connection {
                num_regs,
                regs_span: _,
            },
            &write_to.write_modifiers
        );
        let_unwrap!(
            RealWireRefRoot::Wire {
                wire_id: target_wire,
                preamble,
            },
            self.determine_wire_ref_root(&write_to.to)?
        );
        let domain = self.wires[target_wire].domain;
        let instantiated_path =
            self.instantiate_wire_ref_path(preamble, &write_to.to.path, domain)?;
        self.instantiate_write_to_wire(target_wire, instantiated_path, from, *num_regs, wr_ref);
        Ok(())
    }

    fn write_generative(
        &mut self,
        write_to: &'l WriteTo,
        value: Value,
        original_expression: FlatID,
    ) -> ExecutionResult<()> {
        match &write_to.write_modifiers {
            WriteModifiers::Connection {
                num_regs,
                regs_span: _,
            } => match self.determine_wire_ref_root(&write_to.to)? {
                RealWireRefRoot::Wire {
                    wire_id: target_wire,
                    preamble,
                } => {
                    let domain = self.wires[target_wire].domain;
                    let from = self.alloc_wire_for_const(
                        value,
                        write_to.to.get_output_typ(),
                        original_expression,
                        domain,
                        self.link_info.instructions[original_expression]
                            .unwrap_expression()
                            .span,
                    )?;
                    let instantiated_path =
                        self.instantiate_wire_ref_path(preamble, &write_to.to.path, domain)?;
                    self.instantiate_write_to_wire(
                        target_wire,
                        instantiated_path,
                        from,
                        *num_regs,
                        WriteReference {
                            original_expression,
                            write_idx: 0,
                        },
                    );
                }
                RealWireRefRoot::Generative(target_decl) => {
                    let SubModuleOrWire::CompileTimeValue(v_writable) =
                        &mut self.generation_state[target_decl]
                    else {
                        unreachable!()
                    };
                    let mut new_val = std::mem::replace(v_writable, Value::Unset);
                    self.generation_state.write_gen_variable(
                        &mut new_val,
                        &write_to.to.path,
                        value,
                    )?;

                    let SubModuleOrWire::CompileTimeValue(v_writable) =
                        &mut self.generation_state[target_decl]
                    else {
                        unreachable!()
                    };
                    *v_writable = new_val;
                }
                RealWireRefRoot::Constant(_cst, _) => {
                    caught_by_typecheck!("Cannot assign to constants");
                }
            },
            WriteModifiers::Initial { initial_kw_span: _ } => {
                let root_wire =
                    self.generation_state[write_to.to.root.unwrap_local_decl()].unwrap_wire();
                let RealWireDataSource::Multiplexer {
                    is_state: Some(initial_value),
                    sources: _,
                } = &mut self.wires[root_wire].source
                else {
                    caught_by_typecheck!()
                };
                self.generation_state.write_gen_variable(
                    initial_value,
                    &write_to.to.path,
                    value,
                )?;
            }
        }
        Ok(())
    }
    fn alloc_wire_for_const(
        &mut self,
        value: Value,
        abs_typ: &AbstractRankedType,
        original_instruction: FlatID,
        domain: DomainID,
        const_span: Span,
    ) -> ExecutionResult<WireID> {
        if value.contains_unset() {
            return Err((const_span, format!("This compile-time value was not fully resolved by the time it needed to be converted to a wire: {value}")));
        }
        Ok(self.wires.alloc(RealWire {
            typ: value
                .concretize_type(
                    self.linker,
                    abs_typ,
                    self.working_on_template_args,
                    &mut self.type_substitutor,
                )
                .map_err(|msg| (const_span, msg))?,
            source: RealWireDataSource::Constant { value },
            original_instruction,
            domain,
            name: self.unique_name_producer.get_unique_name(""),
            specified_latency: CALCULATE_LATENCY_LATER,
            absolute_latency: CALCULATE_LATENCY_LATER,
        }))
    }
    fn get_wire_or_constant_as_wire(
        &mut self,
        original_instruction: FlatID,
        domain: DomainID,
    ) -> ExecutionResult<WireID> {
        match &self.generation_state[original_instruction] {
            SubModuleOrWire::SubModule(_) => unreachable!(),
            SubModuleOrWire::Unnasigned => unreachable!(),
            SubModuleOrWire::Wire(w) => Ok(*w),
            SubModuleOrWire::CompileTimeValue(v) => {
                let value = v.clone();
                let original_expr =
                    self.link_info.instructions[original_instruction].unwrap_subexpression();
                self.alloc_wire_for_const(
                    value,
                    original_expr.typ,
                    original_instruction,
                    domain,
                    original_expr.span,
                )
            }
        }
    }

    /// Allocates ports on first use, to see which ports are used, and to determine instantiation based on this
    fn get_submodule_port(
        &mut self,
        sub_module_id: SubModuleID,
        port_id: PortID,
        port_name_span: Option<Span>,
    ) -> WireID {
        let submod_instance = &mut self.submodules[sub_module_id]; // Separately grab the same submodule every time because we take a &mut in for get_wire_or_constant_as_wire
        let wire_found = &mut submod_instance.port_map[port_id];

        if let Some(wire_found) = wire_found {
            if let Some(sp) = port_name_span {
                // Deduplicate these spans, so we don't produce overly huge errors, nor allocate more memory than needed
                add_to_small_set(&mut wire_found.name_refs, sp);
            }
            wire_found.maps_to_wire
        } else {
            let submod_md = &self.linker.modules[submod_instance.refers_to.id];
            let port_data = &submod_md.ports[port_id];
            let submodule_instruction = self.link_info.instructions
                [submod_instance.original_instruction]
                .unwrap_submodule();
            let source = if port_data.is_input {
                RealWireDataSource::Multiplexer {
                    is_state: None,
                    sources: Vec::new(),
                }
            } else {
                RealWireDataSource::ReadOnly
            };
            let domain = submodule_instruction.local_interface_domains[port_data.domain];
            let typ = Self::concretize_submodule_port_type(
                &mut self.type_substitutor,
                self.linker,
                port_data,
                &submod_instance.refers_to.template_args,
                &submod_md.link_info,
            );
            let new_wire = self.wires.alloc(RealWire {
                source,
                original_instruction: submod_instance.original_instruction,
                domain: domain.unwrap_physical(),
                typ,
                name: self
                    .unique_name_producer
                    .get_unique_name(format!("{}_{}", submod_instance.name, port_data.name)),
                specified_latency: CALCULATE_LATENCY_LATER,
                absolute_latency: CALCULATE_LATENCY_LATER,
            });

            let name_refs = if let Some(sp) = port_name_span {
                vec![sp]
            } else {
                Vec::new()
            };

            *wire_found = Some(SubModulePort {
                maps_to_wire: new_wire,
                name_refs,
            });
            new_wire
        }
    }

    fn get_wire_ref_root_as_wire(
        &mut self,
        wire_ref: &'l WireReference,
        original_instruction: FlatID,
        domain: DomainID,
    ) -> ExecutionResult<(WireID, Vec<RealWirePathElem>)> {
        let root = self.determine_wire_ref_root(wire_ref)?;
        Ok(match root {
            RealWireRefRoot::Wire { wire_id, preamble } => (wire_id, preamble),
            RealWireRefRoot::Generative(decl_id) => {
                let decl = self.link_info.instructions[decl_id].unwrap_declaration();
                let value = self.generation_state[decl_id]
                    .unwrap_generation_value()
                    .clone();
                (
                    self.alloc_wire_for_const(
                        value,
                        &decl.typ.typ,
                        decl_id,
                        domain,
                        wire_ref.root_span,
                    )?,
                    Vec::new(),
                )
            }
            RealWireRefRoot::Constant(value, typ) => (
                self.alloc_wire_for_const(
                    value,
                    typ,
                    original_instruction,
                    domain,
                    wire_ref.root_span,
                )?,
                Vec::new(),
            ),
        })
    }

    fn expression_to_real_wire(
        &mut self,
        expression: &'l Expression,
        original_instruction: FlatID,
        domain: DomainID,
    ) -> ExecutionResult<Vec<WireID>> {
        let source = match &expression.source {
            ExpressionSource::WireRef(wire_ref) => {
                let (root_wire, path_preamble) =
                    self.get_wire_ref_root_as_wire(wire_ref, original_instruction, domain)?;
                let path = self.instantiate_wire_ref_path(path_preamble, &wire_ref.path, domain)?;

                if path.is_empty() {
                    // Little optimization reduces instructions
                    return Ok(vec![root_wire]);
                }

                RealWireDataSource::Select {
                    root: root_wire,
                    path,
                }
            }
            ExpressionSource::UnaryOp { op, rank, right } => {
                let right = self.get_wire_or_constant_as_wire(*right, domain)?;
                RealWireDataSource::UnaryOp {
                    op: *op,
                    rank: self.alloc_array_dimensions_stack(rank),
                    right,
                }
            }
            ExpressionSource::BinaryOp {
                op,
                rank,
                left,
                right,
            } => {
                let left = self.get_wire_or_constant_as_wire(*left, domain)?;
                let right = self.get_wire_or_constant_as_wire(*right, domain)?;
                RealWireDataSource::BinaryOp {
                    op: *op,
                    rank: self.alloc_array_dimensions_stack(rank),
                    left,
                    right,
                }
            }
            ExpressionSource::FuncCall(fc) => {
                let submod_id = self.generation_state[fc.interface_reference.submodule_decl]
                    .unwrap_submodule_instance();
                let original_submod_instr = self.link_info.instructions
                    [fc.interface_reference.submodule_decl]
                    .unwrap_submodule();
                let submod_md = &self.linker.modules[original_submod_instr.module_ref.id];
                let interface = &submod_md.interfaces[fc.interface_reference.submodule_interface];
                let submod_interface_domain = interface.domain;
                let domain = original_submod_instr.local_interface_domains[submod_interface_domain]
                    .unwrap_physical();

                add_to_small_set(
                    &mut self.submodules[submod_id].interface_call_sites
                        [fc.interface_reference.submodule_interface],
                    fc.interface_reference.interface_span,
                );

                for (write_idx, (port, arg)) in
                    zip_eq(interface.func_call_inputs, &fc.arguments).enumerate()
                {
                    let from = self.get_wire_or_constant_as_wire(*arg, domain)?;
                    let port_wire = self.get_submodule_port(submod_id, port, None);
                    self.instantiate_write_to_wire(
                        port_wire,
                        Vec::new(),
                        from,
                        0,
                        WriteReference {
                            original_expression: original_instruction,
                            write_idx,
                        },
                    );
                }

                return Ok(interface
                    .func_call_outputs
                    .iter()
                    .map(|port_id| self.get_submodule_port(submod_id, port_id, None))
                    .collect());
            }
            ExpressionSource::ArrayConstruct(arr) => {
                let mut array_wires = Vec::with_capacity(arr.len());
                for v_id in arr {
                    let wire_id = self.get_wire_or_constant_as_wire(*v_id, domain)?;
                    array_wires.push(wire_id);
                }
                RealWireDataSource::ConstructArray { array_wires }
            }
            ExpressionSource::Constant(_) => {
                unreachable!("Constant cannot be non-compile-time");
            }
            ExpressionSource::Range { .. } => {
                unreachable!("Range cannot be non-compile-time");
            }
        };
        let typ = self
            .concretize_type_no_written_reference(expression.as_single_output_expr().unwrap().typ);
        Ok(vec![self.wires.alloc(RealWire {
            name: self.unique_name_producer.get_unique_name(""),
            typ,
            original_instruction,
            domain,
            source,
            specified_latency: CALCULATE_LATENCY_LATER,
            absolute_latency: CALCULATE_LATENCY_LATER,
        })])
    }

    fn get_specified_latency(&mut self, spec_lat: Option<FlatID>) -> ExecutionResult<i64> {
        Ok(if let Some(spec) = &spec_lat {
            self.generation_state.get_generation_small_int(*spec)?
        } else {
            CALCULATE_LATENCY_LATER
        })
    }

    fn instantiate_declaration(
        &mut self,
        wire_decl: &Declaration,
        original_instruction: FlatID,
    ) -> ExecutionResult<SubModuleOrWire> {
        let typ = self.concretize_type(&wire_decl.typ.typ, &wire_decl.typ_expr)?;

        Ok(if wire_decl.identifier_type == IdentifierType::Generative {
            let value: Value =
                if let DeclarationKind::GenerativeInput(template_id) = wire_decl.decl_kind {
                    // Only for template arguments, we must initialize their value to the value they've been assigned in the template instantiation
                    self.working_on_template_args[template_id]
                        .unwrap_value()
                        .unwrap_set()
                        .clone()
                } else {
                    // Empty initial value
                    typ.get_initial_val()
                };
            SubModuleOrWire::CompileTimeValue(value)
        } else {
            let source = if wire_decl.read_only {
                RealWireDataSource::ReadOnly
            } else {
                let is_state = if wire_decl.identifier_type == IdentifierType::State {
                    Some(typ.get_initial_val())
                } else {
                    None
                };
                RealWireDataSource::Multiplexer {
                    is_state,
                    sources: Vec::new(),
                }
            };

            let specified_latency = self.get_specified_latency(wire_decl.latency_specifier)?;
            let wire_id = self.wires.alloc(RealWire {
                name: self.unique_name_producer.get_unique_name(&wire_decl.name),
                typ,
                original_instruction,
                domain: wire_decl.typ.domain.unwrap_physical(),
                source,
                specified_latency,
                absolute_latency: CALCULATE_LATENCY_LATER,
            });
            SubModuleOrWire::Wire(wire_id)
        })
    }

    fn execute_global_ref<ID: Copy + Into<GlobalUUID>>(
        &mut self,
        global_ref: &GlobalReference<ID>,
    ) -> ExecutionResult<ConcreteGlobalReference<ID>> {
        let template_args = global_ref.template_args.try_map(
            |(_, arg)| -> ExecutionResult<ConcreteTemplateArg> {
                Ok(match arg {
                    TemplateKind::Type(arg) => TemplateKind::Type(match arg {
                        TemplateArg::Provided { arg, abs_typ, .. } => {
                            self.concretize_type(abs_typ, arg)?
                        }
                        TemplateArg::NotProvided { abs_typ } => {
                            self.concretize_type_no_written_reference(abs_typ)
                        }
                    }),
                    TemplateKind::Value(arg) => TemplateKind::Value({
                        match arg {
                            TemplateArg::Provided { arg, .. } => self
                                .generation_state
                                .get_generation_value(*arg)?
                                .clone()
                                .into(),
                            TemplateArg::NotProvided { .. } => {
                                self.type_substitutor.alloc_unknown()
                            }
                        }
                    }),
                })
            },
        )?;
        Ok(ConcreteGlobalReference {
            id: global_ref.id,
            template_args,
        })
    }

    fn compute_compile_time_wireref(&mut self, wire_ref: &WireReference) -> ExecutionResult<Value> {
        let mut work_on_value: Value = match &wire_ref.root {
            &WireReferenceRoot::LocalDecl(decl_id) => {
                self.generation_state.get_generation_value(decl_id)?.clone()
            }
            WireReferenceRoot::NamedConstant(cst) => self.get_named_constant_value(cst)?,
            &WireReferenceRoot::SubModulePort(_) => {
                todo!("Don't yet support compile time functions")
            }
            WireReferenceRoot::Error => caught_by_typecheck!(),
        };

        for path_elem in &wire_ref.path {
            work_on_value = match path_elem {
                &WireReferencePathElement::ArrayAccess {
                    idx,
                    bracket_span,
                    output_typ: _,
                } => {
                    let idx = self.generation_state.get_generation_integer(idx)?;

                    array_access(&work_on_value, idx, bracket_span)?.clone()
                }
                &WireReferencePathElement::ArraySlice {
                    idx_a,
                    idx_b,
                    bracket_span,
                }
                | &WireReferencePathElement::ArrayPartSelectDown {
                    idx_a,
                    width: idx_b,
                    bracket_span,
                }
                | &WireReferencePathElement::ArrayPartSelectUp {
                    idx_a,
                    width: idx_b,
                    bracket_span,
                } => {
                    let idx_a = self.generation_state.get_generation_integer(idx_a)?;
                    let idx_b = self.generation_state.get_generation_integer(idx_b)?;
                    let idx_end = match path_elem {
                        &WireReferencePathElement::ArraySlice {
                            idx_a: _,
                            idx_b: _,
                            bracket_span: _,
                        } => idx_b,
                        &WireReferencePathElement::ArrayPartSelectDown {
                            idx_a: _,
                            width: _,
                            bracket_span: _,
                        } => &(idx_a - idx_b),
                        &WireReferencePathElement::ArrayPartSelectUp {
                            idx_a: _,
                            width: _,
                            bracket_span: _,
                        } => &(idx_a + idx_b),
                        _ => unreachable!(),
                    };
                    Value::Array(
                        array_slice(&mut work_on_value, idx_a, idx_end, bracket_span)?.clone(),
                    )
                }
            }
        }

        Ok(work_on_value)
    }
    fn compute_compile_time(&mut self, expr: &Expression) -> ExecutionResult<Value> {
        fn duplicate_for_all_array_ranks<const SZ: usize>(
            values: &[&Value; SZ],
            rank: usize,
            f: &mut impl FnMut(&[&Value; SZ]) -> Result<Value, String>,
        ) -> Result<Value, String> {
            if rank == 0 {
                f(values)
            } else {
                let all_arrs: [_; SZ] = std::array::from_fn(|i| values[i].unwrap_array());

                let len = all_arrs[0].len();
                if !all_arrs.iter().all(|a| len == a.len()) {
                    let lens: [String; SZ] = std::array::from_fn(|i| all_arrs[i].len().to_string());
                    return Err(format!(
                        "Higher Rank array operation's arrays don't match in size: {}",
                        lens.join(", ")
                    ));
                }
                let mut results = Vec::with_capacity(len);
                for j in 0..len {
                    let values_parts: [_; SZ] = std::array::from_fn(|i| &all_arrs[i][j]);
                    results.push(duplicate_for_all_array_ranks(&values_parts, rank - 1, f)?);
                }
                Ok(Value::Array(results))
            }
        }

        Ok(match &expr.source {
            ExpressionSource::WireRef(wire_ref) => {
                self.compute_compile_time_wireref(wire_ref)?.clone()
            }
            ExpressionSource::UnaryOp { op, rank, right } => {
                let right_val = self.generation_state.get_generation_value(*right)?;
                duplicate_for_all_array_ranks(&[right_val], rank.count().unwrap(), &mut |[v]| {
                    Ok(compute_unary_op(*op, v))
                })
                .unwrap()
            }
            ExpressionSource::BinaryOp {
                op,
                rank,
                left,
                right,
            } => {
                let left_val = self.generation_state.get_generation_value(*left)?;
                let right_val = self.generation_state.get_generation_value(*right)?;

                duplicate_for_all_array_ranks(
                    &[left_val, right_val],
                    rank.count().unwrap(),
                    &mut |[l, r]| {
                        match op {
                            BinaryOperator::Divide | BinaryOperator::Modulo => {
                                if right_val.unwrap_integer() == &ibig::ibig!(0) {
                                    return Err(format!(
                                        "Divide or Modulo by zero: {} / 0",
                                        l.unwrap_integer()
                                    ));
                                }
                            }
                            _ => {}
                        }

                        Ok(compute_binary_op(l, *op, r))
                    },
                )
                .map_err(|reason| (expr.span, reason))?
            }
            ExpressionSource::Range { start, end } => {
                let start_val = self
                    .generation_state
                    .get_generation_value(*start)?
                    .unwrap_integer();
                let end_val = self
                    .generation_state
                    .get_generation_value(*end)?
                    .unwrap_integer();

                let length: usize = match (end_val - start_val).abs().unsigned_abs().try_into() {
                    Ok(n) => n,
                    Err(_) => {
                        let max = usize::MAX;
                        panic!("Range larger than {max}")
                    }
                };

                let mut result = Vec::with_capacity(length);
                let mut value = start_val.clone();
                for _ in 0..length {
                    result.push(Value::Integer(value.clone()));
                    if end_val > start_val {
                        value += 1;
                    } else {
                        value -= 1;
                    }
                }
                Value::Array(result)
            }
            ExpressionSource::FuncCall(_) => {
                todo!("Func Calls cannot yet be executed at compiletime")
            }
            ExpressionSource::ArrayConstruct(arr) => {
                let mut result = Vec::with_capacity(arr.len());
                for v_id in arr {
                    let val = self.generation_state.get_generation_value(*v_id)?;
                    result.push(val.clone());
                }
                Value::Array(result)
            }
            ExpressionSource::Constant(value) => value.clone(),
        })
    }

    fn instantiate_code_block(&mut self, block_range: FlatIDRange) -> ExecutionResult<()> {
        let mut instruction_range = block_range.into_iter();
        while let Some(original_instruction) = instruction_range.next() {
            let instr = &self.link_info.instructions[original_instruction];
            self.link_info
                .get_instruction_span(original_instruction)
                .debug();
            let instance_to_add: SubModuleOrWire = match instr {
                Instruction::SubModule(submodule) => {
                    let sub_module = &self.linker.modules[submodule.module_ref.id];

                    let name_origin = if let Some((name, _span)) = &submodule.name {
                        name
                    } else {
                        ""
                    };
                    let port_map = sub_module.ports.map(|_| None);
                    let interface_call_sites = sub_module.interfaces.map(|_| Vec::new());

                    let refers_to = self.execute_global_ref(&submodule.module_ref)?;

                    SubModuleOrWire::SubModule(self.submodules.alloc(SubModule {
                        original_instruction,
                        instance: OnceCell::new(),
                        refers_to,
                        port_map,
                        interface_call_sites,
                        name: self.unique_name_producer.get_unique_name(name_origin),
                    }))
                }
                Instruction::Declaration(wire_decl) => {
                    self.instantiate_declaration(wire_decl, original_instruction)?
                }
                Instruction::Expression(expr) => {
                    match expr.domain {
                        DomainType::Generative => {
                            let value_computed = self.compute_compile_time(expr)?;
                            match &expr.output {
                                ExpressionOutput::SubExpression(_full_type) => {} // Simply returning value_computed is enough
                                ExpressionOutput::MultiWrite(write_tos) => {
                                    if let Some(single_write) = write_tos.first() {
                                        self.write_generative(
                                            single_write,
                                            value_computed.clone(), // We do an extra clone, maybe not needed, such that we can show the value in GenerationState
                                            original_instruction,
                                        )?;
                                    }
                                }
                            }
                            SubModuleOrWire::CompileTimeValue(value_computed)
                        }
                        DomainType::Physical(domain) => {
                            let output_wires =
                                self.expression_to_real_wire(expr, original_instruction, domain)?;
                            match &expr.output {
                                ExpressionOutput::SubExpression(_full_type) => {
                                    let single_wire = unwrap_single_element(output_wires);
                                    SubModuleOrWire::Wire(single_wire)
                                }
                                ExpressionOutput::MultiWrite(write_tos) => {
                                    if write_tos.is_empty() {
                                        continue; // See no errors on zero outputs (#79)
                                    }
                                    for (write_idx, (expr_output, write)) in
                                        zip_eq(output_wires, write_tos).enumerate()
                                    {
                                        self.write_non_generative(
                                            write,
                                            expr_output,
                                            WriteReference {
                                                original_expression: original_instruction,
                                                write_idx,
                                            },
                                        )?;
                                    }
                                    continue;
                                }
                            }
                        }
                        DomainType::Unknown(_) => caught_by_typecheck!(),
                    }
                }
                Instruction::IfStatement(stm) => {
                    if stm.is_generative {
                        let condition_val =
                            self.generation_state.get_generation_value(stm.condition)?;
                        let run_range = if condition_val.unwrap_bool() {
                            stm.then_block
                        } else {
                            stm.else_block
                        };
                        self.instantiate_code_block(run_range)?;
                    } else {
                        let condition_wire = self.generation_state[stm.condition].unwrap_wire();
                        self.condition_stack.push(ConditionStackElem {
                            condition_wire,
                            inverse: false,
                        });
                        self.instantiate_code_block(stm.then_block)?;

                        if !stm.else_block.is_empty() {
                            self.condition_stack.last_mut().unwrap().inverse = true;
                            self.instantiate_code_block(stm.else_block)?;
                        }

                        // Get rid of the condition
                        let _ = self.condition_stack.pop().unwrap();
                    }
                    instruction_range.skip_to(stm.else_block.1);
                    continue;
                }
                Instruction::ForStatement(stm) => {
                    // TODO Non integer for loops?
                    let start_val = self
                        .generation_state
                        .get_generation_value(stm.start)?
                        .unwrap_integer()
                        .clone();
                    let end_val = self
                        .generation_state
                        .get_generation_value(stm.end)?
                        .unwrap_integer()
                        .clone();
                    if start_val > end_val {
                        let start_flat =
                            &self.link_info.instructions[stm.start].unwrap_expression();
                        let end_flat = &self.link_info.instructions[stm.end].unwrap_expression();
                        return Err((
                            Span::new_overarching(start_flat.span, end_flat.span),
                            format!("for loop range end is before begin: {start_val}:{end_val}"),
                        ));
                    }

                    let mut current_val = start_val;

                    while current_val < end_val {
                        let SubModuleOrWire::CompileTimeValue(v) =
                            &mut self.generation_state[stm.loop_var_decl]
                        else {
                            unreachable!()
                        };
                        *v = Value::Integer(current_val.clone());
                        current_val += 1;
                        self.instantiate_code_block(stm.loop_body)?;
                    }

                    instruction_range.skip_to(stm.loop_body.1);
                    continue;
                }
            };
            self.generation_state[original_instruction] = instance_to_add;
        }
        Ok(())
    }
}

#[cfg(test)]
mod tests {
    use super::*;

    use crate::instantiation::execute::factorial;

    #[test]
    fn test_factorial() {
        let a = ibig::ubig!(7);

        assert_eq!(factorial(a), ibig::ubig!(5040))
    }
    #[test]
    fn test_falling_factorial() {
        let a = ibig::ubig!(20);
        let b = ibig::ubig!(15);

        let a_factorial = factorial(a.clone());
        let a_b_factorial = factorial(&a - &b);

        assert_eq!(
            falling_factorial(a.clone(), &b),
            a_factorial / a_b_factorial
        )
    }
}<|MERGE_RESOLUTION|>--- conflicted
+++ resolved
@@ -115,32 +115,23 @@
         conn_path: &[WireReferencePathElement],
         to_write: Value,
     ) -> ExecutionResult<()> {
-<<<<<<< HEAD
         // must be an array, from earlier typechecking
 
         let mut cur_targets: Vec<(&mut Value, Value)> = vec![(target, to_write)];
         for path_elem in conn_path {
             let cur_targets_len = cur_targets.len();
             match path_elem {
-                WireReferencePathElement::ArrayAccess { idx, bracket_span } => {
+                WireReferencePathElement::ArrayAccess {
+                    idx,
+                    bracket_span,
+                    output_typ: _,
+                } => {
                     let idx = self.get_generation_integer(*idx)?;
                     let Some(idx) = usize::try_from(idx).ok() else {
                         return Err((
                             bracket_span.inner_span(),
                             format!("Index {idx} must be > 0"),
                         ));
-=======
-        for elem in conn_path {
-            match elem {
-                &WireReferencePathElement::ArrayAccess {
-                    idx,
-                    bracket_span,
-                    output_typ: _,
-                } => {
-                    let idx = self.get_generation_integer(idx)?; // Caught by typecheck
-                    let Value::Array(a_box) = target else {
-                        caught_by_typecheck!("Non-array")
->>>>>>> 24042935
                     };
                     let old_targets =
                         std::mem::replace(&mut cur_targets, Vec::with_capacity(cur_targets_len));
@@ -163,16 +154,19 @@
                     idx_a,
                     idx_b,
                     bracket_span,
+                    output_typ: _,
                 }
                 | WireReferencePathElement::ArrayPartSelectDown {
                     idx_a,
                     width: idx_b,
                     bracket_span,
+                    output_typ: _,
                 }
                 | WireReferencePathElement::ArrayPartSelectUp {
                     idx_a,
                     width: idx_b,
                     bracket_span,
+                    output_typ: _,
                 } => {
                     let start = self.get_generation_integer(*idx_a)?;
                     let idx_b = self.get_generation_integer(*idx_b)?;
@@ -796,32 +790,24 @@
                     idx_a,
                     idx_b,
                     bracket_span,
+                    output_typ: _,
                 }
                 | WireReferencePathElement::ArrayPartSelectDown {
                     idx_a,
                     width: idx_b,
                     bracket_span,
+                    output_typ: _,
                 }
                 | WireReferencePathElement::ArrayPartSelectUp {
                     idx_a,
                     width: idx_b,
                     bracket_span,
+                    output_typ: _,
                 } => {
                     let idx_wire_a = self.get_wire_or_constant_as_wire(*idx_a, domain)?;
-                    self.type_substitutor.unify_report_error(
-                        &self.wires[idx_wire_a].typ,
-                        &INT_CONCRETE_TYPE,
-                        bracket_span.inner_span(),
-                        "Caught by typecheck",
-                    );
 
                     let idx_wire_b = self.get_wire_or_constant_as_wire(*idx_b, domain)?;
-                    self.type_substitutor.unify_report_error(
-                        &self.wires[idx_wire_b].typ,
-                        &INT_CONCRETE_TYPE,
-                        bracket_span.inner_span(),
-                        "Caught by typecheck",
-                    );
+
                     preamble.push(match v {
                         WireReferencePathElement::ArraySlice { .. } => {
                             RealWirePathElem::ArraySlice {
@@ -1374,35 +1360,26 @@
                     idx_a,
                     idx_b,
                     bracket_span,
+                    output_typ: _,
                 }
                 | &WireReferencePathElement::ArrayPartSelectDown {
                     idx_a,
                     width: idx_b,
                     bracket_span,
+                    output_typ: _,
                 }
                 | &WireReferencePathElement::ArrayPartSelectUp {
                     idx_a,
                     width: idx_b,
                     bracket_span,
+                    output_typ: _,
                 } => {
                     let idx_a = self.generation_state.get_generation_integer(idx_a)?;
                     let idx_b = self.generation_state.get_generation_integer(idx_b)?;
                     let idx_end = match path_elem {
-                        &WireReferencePathElement::ArraySlice {
-                            idx_a: _,
-                            idx_b: _,
-                            bracket_span: _,
-                        } => idx_b,
-                        &WireReferencePathElement::ArrayPartSelectDown {
-                            idx_a: _,
-                            width: _,
-                            bracket_span: _,
-                        } => &(idx_a - idx_b),
-                        &WireReferencePathElement::ArrayPartSelectUp {
-                            idx_a: _,
-                            width: _,
-                            bracket_span: _,
-                        } => &(idx_a + idx_b),
+                        &WireReferencePathElement::ArraySlice { .. } => idx_b,
+                        &WireReferencePathElement::ArrayPartSelectDown { .. } => &(idx_a - idx_b),
+                        &WireReferencePathElement::ArrayPartSelectUp { .. } => &(idx_a + idx_b),
                         _ => unreachable!(),
                     };
                     Value::Array(
