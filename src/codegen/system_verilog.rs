use std::borrow::Cow;
use std::ops::Deref;

use crate::latency::CALCULATE_LATENCY_LATER;
use crate::linker::{IsExtern, LinkInfo};
use crate::prelude::*;

use crate::flattening::{DeclarationKind, Instruction, Module, Port};
use crate::instantiation::{
    InstantiatedModule, MultiplexerSource, RealWire, RealWireDataSource, RealWirePathElem,
};
use crate::typing::template::TVec;
use crate::{typing::concrete_type::ConcreteType, value::Value};

use super::shared::*;
use std::fmt::Write;

#[derive(Debug)]
pub struct VerilogCodegenBackend;

impl super::CodeGenBackend for VerilogCodegenBackend {
    fn file_extension(&self) -> &str {
        "sv"
    }
    fn output_dir_name(&self) -> &str {
        "verilog_output"
    }
    fn codegen(
        &self,
        md: &Module,
        instance: &InstantiatedModule,
        linker: &Linker,
        use_latency: bool,
    ) -> String {
        gen_verilog_code(md, instance, linker, use_latency)
    }
}

/// Creates the Verilog variable declaration for tbis variable.
///
/// IE for `int[15] myVar` it creates `[31:0] myVar[14:0]`
fn typ_to_declaration(mut typ: &ConcreteType, var_name: &str) -> String {
    let mut array_string = String::new();
    while let ConcreteType::Array(arr) = typ {
        let (content_typ, size) = arr.deref();
        let sz = size.unwrap_value().unwrap_integer();
        write!(array_string, "[{}:0]", sz - 1).unwrap();
        typ = content_typ;
    }
    match typ {
        ConcreteType::Named(reference) => {
            let sz = ConcreteType::sizeof_named(reference);
            if sz == 1 {
                format!(" {var_name}{array_string}")
            } else {
                format!("[{}:0] {var_name}{array_string}", sz - 1)
            }
        }
        ConcreteType::Array(_) => unreachable!("All arrays have been used up already"),
        ConcreteType::Value(_) | ConcreteType::Unknown(_) => unreachable!(),
    }
}

struct CodeGenerationContext<'g> {
    /// Generate code to this variable
    program_text: String,

    md: &'g Module,
    instance: &'g InstantiatedModule,
    linker: &'g Linker,

    use_latency: bool,

    needed_untils: FlatAlloc<i64, WireIDMarker>,
}

impl<'g> CodeGenerationContext<'g> {
    /// This is for making the resulting Verilog a little nicer to read
    fn can_inline(&self, wire: &RealWire) -> bool {
        match &wire.source {
            RealWireDataSource::Constant {
                value: Value::Bool(_) | Value::Integer(_),
            } => true,
            _other => false,
        }
    }

    fn operation_to_string(&self, wire: &'g RealWire) -> Cow<'g, str> {
        assert!(self.can_inline(wire));
        match &wire.source {
            RealWireDataSource::Constant { value } => value.inline_constant_to_string(),
            _other => unreachable!(),
        }
    }

    fn wire_name(&self, wire: &'g RealWire, requested_latency: i64) -> Cow<'g, str> {
        if self.can_inline(wire) {
            self.operation_to_string(wire)
        } else {
            wire_name_with_latency(wire, requested_latency, self.use_latency)
        }
    }

    fn wire_ref_path_to_string(&self, path: &[RealWirePathElem], absolute_latency: i64) -> String {
        let mut result = String::new();
        for path_elem in path {
            match path_elem {
                RealWirePathElem::ArrayAccess { span: _, idx_wire } => {
                    let wire = &self.instance.wires[*idx_wire];
                    let idx_wire_name = self.wire_name(wire, absolute_latency);
                    write!(result, "[{idx_wire_name}]").unwrap();
                }
                RealWirePathElem::ArraySlice {
                    span: _,
                    idx_a_wire,
                    idx_b_wire,
                } => {
                    let wire_a = &self.instance.wires[*idx_a_wire];
                    let idx_wire_name_a = self.wire_name(wire_a, absolute_latency);
                    let wire_b = &self.instance.wires[*idx_b_wire];
                    let idx_wire_name_b = self.wire_name(wire_b, absolute_latency);
                    write!(result, "[{idx_wire_name_a}:{idx_wire_name_b}]").unwrap();
                }
            }
        }
        result
    }

    fn add_latency_registers(
        &mut self,
        wire_id: WireID,
        w: &RealWire,
    ) -> Result<(), std::fmt::Error> {
        if self.use_latency {
            // Can do 0 iterations, when w.needed_until == w.absolute_latency. Meaning it's only needed this cycle
            assert!(w.absolute_latency != CALCULATE_LATENCY_LATER);
            assert!(self.needed_untils[wire_id] != CALCULATE_LATENCY_LATER);
            for i in w.absolute_latency..self.needed_untils[wire_id] {
                let from = wire_name_with_latency(w, i, self.use_latency);
                let to = wire_name_with_latency(w, i + 1, self.use_latency);

                let var_decl = typ_to_declaration(&w.typ, &to);

                let clk_name = self.md.get_clock_name();
                writeln!(
                    self.program_text,
                    "/*latency*/ logic {var_decl}; always_ff @(posedge {clk_name}) begin {to} <= {from}; end"
                ).unwrap();
            }
        }
        Ok(())
    }

    fn comment_out(&mut self, f: impl FnOnce(&mut Self)) {
        let store_program_text_temporary = std::mem::take(&mut self.program_text);
        f(self);
        let added_text = std::mem::replace(&mut self.program_text, store_program_text_temporary);

        writeln!(
            self.program_text,
            "// {}",
            added_text.replace("\n", "\n// ")
        )
        .unwrap();
    }

    fn write_verilog_code(&mut self) {
        self.comment_out(|new_self| {
            let name = &self.instance.name;
            write!(new_self.program_text, "{name}").unwrap();
        });
        match self.md.link_info.is_extern {
            IsExtern::Normal => {
                self.write_module_signature();
                self.write_generative_declarations();
                self.write_wire_declarations();
                self.write_submodules();
                self.write_multiplexers();
                self.write_endmodule();
            }
            IsExtern::Extern => {
                // Do nothing, it's provided externally
                writeln!(self.program_text, "// Provided externally").unwrap();
                self.comment_out(|new_self| {
                    new_self.write_module_signature();
                });
            }
            IsExtern::Builtin => {
                self.write_module_signature();
                self.write_builtins();
                self.write_endmodule();
            }
        }
    }

    fn write_module_signature(&mut self) {
        // First output the interface of the module
        let clk_name = self.md.get_clock_name();
        write!(
            self.program_text,
            "module {}(\n\tinput {clk_name}",
            &self.instance.mangled_name
        )
        .unwrap();
        for (_id, port) in self.instance.interface_ports.iter_valids() {
            let port_wire = &self.instance.wires[port.wire];
            let input_or_output = if port.is_input { "input" } else { "output" };
            let wire_doc = port_wire.source.wire_or_reg();
            let wire_name = wire_name_self_latency(port_wire, self.use_latency);
            let wire_decl = typ_to_declaration(&port_wire.typ, &wire_name);
            write!(
                self.program_text,
                ",\n\t{input_or_output} {wire_doc}{wire_decl}"
            )
            .unwrap();
        }
        write!(self.program_text, "\n);\n\n").unwrap();

        // Add latency registers for the interface declarations
        // Should not appear in the program text for extern modules
        for (_id, port) in self.instance.interface_ports.iter_valids() {
            let port_wire = &self.instance.wires[port.wire];
            self.add_latency_registers(port.wire, port_wire).unwrap();
        }
    }

    /// Pass a `to` parameter to say to what the constant should be assigned.  
    fn write_constant(&mut self, to: &str, value: &Value) {
        match value {
            Value::Bool(_) | Value::Integer(_) | Value::Unset => {
                let v_str = value.inline_constant_to_string();
                writeln!(self.program_text, "{to} = {v_str};").unwrap();
            }
            Value::Array(arr) => {
                for (idx, v) in arr.iter().enumerate() {
                    let new_to = format!("{to}[{idx}]");
                    self.write_constant(&new_to, v);
                }
            }
            Value::Error => unreachable!("Error values should never have reached codegen!"),
        }
    }

    fn write_assign_wires_to_wires(
        &mut self,
        to_wire_and_path: &str,
        arrow_str: &'static str,
        from_wire_and_path: &str,
        mut typ: &ConcreteType,
        // Generation rules are different outside and inside always blocks.
        in_always: bool,
    ) {
        let for_should_declare_var = if in_always { "int " } else { "" };
        let mut for_stack = String::new();
        let mut array_accesses_stack = String::new();
        let mut idx = 0;
        while let ConcreteType::Array(arr_box) = typ {
            let var_name = if in_always {
                format!("_v{idx}")
            } else {
                format!("_g{idx}")
            };
            idx += 1;
            let (new_typ, sz) = arr_box.deref();
            typ = new_typ;
            let sz = sz.unwrap_value().unwrap_integer();
            write!(
                for_stack,
                "for({for_should_declare_var}{var_name} = 0; {var_name} < {sz}; {var_name} = {var_name} + 1) "
            )
            .unwrap();
            write!(array_accesses_stack, "[{var_name}]").unwrap();
        }
        if idx == 0 {
            writeln!(
                self.program_text,
                "{to_wire_and_path} {arrow_str} {from_wire_and_path};"
            )
            .unwrap();
        } else if in_always {
            writeln!(
                self.program_text,
                "{for_stack}{to_wire_and_path}{array_accesses_stack} {arrow_str} {from_wire_and_path}{array_accesses_stack};"
            )
            .unwrap();
        } else {
            writeln!(
                self.program_text,
                "generate {for_stack}{to_wire_and_path}{array_accesses_stack} {arrow_str} {from_wire_and_path}{array_accesses_stack}; endgenerate"
            )
            .unwrap();
        }
    }

    fn write_generative_declarations(&mut self) {
        let mut deepest_array = 0;
        for (_, w) in &self.instance.wires {
            let mut this_array_depth = 0;
            let mut typ = &w.typ;

            while let ConcreteType::Array(a) = typ {
                this_array_depth += 1;
                typ = &a.0;
            }

            deepest_array = usize::max(deepest_array, this_array_depth);
        }

        for var in 0..deepest_array {
            writeln!(self.program_text, "genvar _g{var};").unwrap()
        }
    }
    fn write_wire_declarations(&mut self) {
        for (wire_id, w) in &self.instance.wires {
            // For better readability of output Verilog
            if self.can_inline(w) {
                continue;
            }

            if let Instruction::Declaration(wire_decl) =
                &self.md.link_info.instructions[w.original_instruction]
            {
                // Don't print named inputs and outputs, already did that in interface
                if let DeclarationKind::RegularPort { .. } = wire_decl.decl_kind {
                    continue;
                }
            }
            let wire_or_reg = w.source.wire_or_reg();

            let wire_name = wire_name_self_latency(w, self.use_latency);
            let wire_decl = typ_to_declaration(&w.typ, &wire_name);

            match &w.source {
                RealWireDataSource::Select { root, path } => {
                    let root_wire = &self.instance.wires[*root];
                    let from_wire_name = self.wire_name(root_wire, w.absolute_latency);
                    let path = self.wire_ref_path_to_string(path, w.absolute_latency);
                    let from_string = format!("{from_wire_name}{path}");

                    if let ConcreteType::Array(_) = &w.typ {
                        writeln!(self.program_text, "{wire_or_reg}{wire_decl};").unwrap();
                        self.write_assign_wires_to_wires(
                            &format!("assign {}", w.name),
                            "=",
                            &from_string,
                            &w.typ,
                            false,
                        );
                    } else {
                        writeln!(
                            self.program_text,
                            "{wire_or_reg}{wire_decl} = {from_string};"
                        )
                        .unwrap();
                    }
                }
                RealWireDataSource::UnaryOp { op, rank, right } => {
                    let right_wire = &self.instance.wires[*right];

                    writeln!(self.program_text, "{wire_or_reg}{wire_decl};").unwrap();

                    let mut path = String::new();
                    for n in 0_usize..*rank {
                        path.push_str(&format!("[_i{n}]"));
                        writeln!(self.program_text, "foreach ({wire_name}{path}) begin").unwrap();
                    }

                    writeln!(
                        self.program_text,
                        "{wire_name}{path} = {}{}{path};",
                        op.op_text(),
                        self.wire_name(right_wire, w.absolute_latency)
                    )
                    .unwrap();

                    for _n in 0_usize..*rank {
                        writeln!(self.program_text, "end").unwrap();
                    }
                }
                RealWireDataSource::BinaryOp {
                    op,
                    rank,
                    left,
                    right,
                } => {
                    let left_wire = &self.instance.wires[*left];
                    let right_wire = &self.instance.wires[*right];

                    // want to write a program something like
                    //
                    // foreach (out[_i1]) begin
                    //     foreach (out[_i1][_i2]) begin
                    //         out = left[_i1][_i2] <op> right[_i1][_i2]];
                    //     end
                    // end

                    // initial declaration
                    writeln!(self.program_text, "{wire_or_reg}{wire_decl};").unwrap();

                    let mut path = String::new();

                    for n in 0_usize..*rank {
                        path.push_str(&format!("[_i{n}]"));
                        writeln!(self.program_text, "foreach ({wire_name}{path}) begin").unwrap();
                    }

                    writeln!(
                        self.program_text,
                        "{wire_name}{path} = {}{path} {} {}{path};",
                        self.wire_name(left_wire, w.absolute_latency),
                        op.op_text(),
                        self.wire_name(right_wire, w.absolute_latency)
                    )
                    .unwrap();

                    for _n in 0_usize..*rank {
                        writeln!(self.program_text, "end").unwrap();
                    }
                }
                RealWireDataSource::Constant { value } => {
                    // Trivial constants (bools & ints) should have been inlined already
                    // So appearences of this are always arrays or other compound types
                    writeln!(self.program_text, "{wire_or_reg}{wire_decl};").unwrap();
                    self.write_constant(&wire_name, value);
                }
                RealWireDataSource::ReadOnly => {
                    writeln!(self.program_text, "{wire_or_reg}{wire_decl};").unwrap();
                }
                RealWireDataSource::ConstructArray { array_wires } => {
                    writeln!(self.program_text, "{wire_or_reg}{wire_decl};").unwrap();

                    for (arr_idx, elem_id) in array_wires.iter().enumerate() {
                        let element_wire = &self.instance.wires[*elem_id];
                        let element_wire_name =
                            wire_name_self_latency(element_wire, self.use_latency);

                        self.write_assign_wires_to_wires(
                            &format!("assign {}[{arr_idx}]", wire_name),
                            "=",
                            &element_wire_name,
                            &element_wire.typ,
                            false,
                        );
                    }
                }
                RealWireDataSource::Multiplexer {
                    is_state,
                    sources: _,
                } => {
                    writeln!(self.program_text, "{wire_or_reg}{wire_decl};").unwrap();
                    if let Some(initial_value) = is_state {
                        let to = format!("initial {wire_name}");
                        self.write_constant(&to, initial_value);
                    }
                }
                RealWireDataSource::ArrayLiteral { elements } => {
                    write!(self.program_text, " = {{").unwrap();

                    let first = false;
                    for element in elements {
                        if !first {
                            write!(self.program_text, ", ").unwrap();
                        }
                        let wire = &self.instance.wires[*element];
                        let wire_name = self.wire_name(wire, w.absolute_latency);
                        write!(self.program_text, "{}", wire_name).unwrap()
                    }

                    writeln!(self.program_text, "}}").unwrap();
                }
            }
            self.add_latency_registers(wire_id, w).unwrap();
        }
    }

    fn write_submodules(&mut self) {
        let parent_clk_name = self.md.get_clock_name();
        for (_id, sm) in &self.instance.submodules {
            let sm_md = &self.linker.modules[sm.refers_to.id];
            let sm_inst: &InstantiatedModule = sm
                .instance
                .get()
                .expect("Invalid submodules are impossible to remain by the time codegen happens");
            if sm_md.link_info.is_extern == IsExtern::Extern {
                self.write_template_args(&sm_md.link_info, &sm_inst.global_ref.template_args);
            } else {
                self.program_text.write_str(&sm_inst.mangled_name).unwrap();
            };
            let sm_name = &sm.name;
            let submodule_clk_name = sm_md.get_clock_name();
            writeln!(self.program_text, " {sm_name}(").unwrap();
            write!(
                self.program_text,
                "\t.{submodule_clk_name}({parent_clk_name})"
            )
            .unwrap();
            for (port_id, iport) in sm_inst.interface_ports.iter_valids() {
                let port_name =
                    wire_name_self_latency(&sm_inst.wires[iport.wire], self.use_latency);
                let wire_name = if let Some(port_wire) = &sm.port_map[port_id] {
                    wire_name_self_latency(
                        &self.instance.wires[port_wire.maps_to_wire],
                        self.use_latency,
                    )
                } else {
                    // Ports that are defined on the submodule, but not used by impl
                    Cow::Borrowed("")
                };
                write!(self.program_text, ",\n\t.{port_name}({wire_name})").unwrap();
            }
            writeln!(self.program_text, "\n);").unwrap();
        }
    }

    fn write_template_args(
        &mut self,
        link_info: &LinkInfo,
        concrete_template_args: &TVec<ConcreteType>,
    ) {
        self.program_text.write_str(&link_info.name).unwrap();
        self.program_text.write_str(" #(").unwrap();
        let mut first = true;
        concrete_template_args.iter().for_each(|(arg_id, arg)| {
            let arg_name = &link_info.template_parameters[arg_id].name;
            let arg_value = match arg {
                ConcreteType::Named(..) | ConcreteType::Array(..) => {
                    unreachable!("No extern module type arguments. Should have been caught by Lint")
                }
                ConcreteType::Value(value) => value.inline_constant_to_string(),
                ConcreteType::Unknown(_) => unreachable!("All args are known at codegen"),
            };
            if first {
                self.program_text.write_char(',').unwrap();
            } else {
                first = false;
            }
            self.program_text.write_char('.').unwrap();
            self.program_text.write_str(arg_name).unwrap();
            self.program_text.write_char('(').unwrap();
            self.program_text.write_str(&arg_value).unwrap();
            self.program_text.write_char(')').unwrap();
        });
        self.program_text.write_char(')').unwrap();
    }

    fn write_assign(
        &mut self,
        output_name: &str,
        arrow_str: &'static str,
        s: &MultiplexerSource,
        w: &RealWire,
    ) {
        let path = self.wire_ref_path_to_string(&s.to_path, w.absolute_latency);
        let from_wire = &self.instance.wires[s.from];
        let from_name = self.wire_name(from_wire, w.absolute_latency);
        self.program_text.write_char('\t').unwrap();
        let mut if_stack = String::new();
        for cond in s.condition.iter() {
            let cond_wire = &self.instance.wires[cond.condition_wire];
            let cond_name = self.wire_name(cond_wire, w.absolute_latency);
            let invert = if cond.inverse { "!" } else { "" };
            write!(if_stack, "if({invert}{cond_name}) ").unwrap();
        }
        let to_path = format!("{if_stack}{output_name}{path}");
        self.write_assign_wires_to_wires(&to_path, arrow_str, &from_name, &from_wire.typ, true);
    }

    fn write_multiplexers(&mut self) {
        for (_id, w) in &self.instance.wires {
            match &w.source {
                RealWireDataSource::Multiplexer { is_state, sources } => {
                    let output_name = wire_name_self_latency(w, self.use_latency);
                    let arrow_str = if is_state.is_some() {
                        let clk_name = self.md.get_clock_name();
                        writeln!(self.program_text, "always_ff @(posedge {clk_name}) begin")
                            .unwrap();
                        "<="
                    } else {
                        writeln!(self.program_text, "always_comb begin\n\t// Combinatorial wires are not defined when not valid. This is just so that the synthesis tool doesn't generate latches").unwrap();
                        let invalid_val = w.typ.get_initial_val();
                        let tabbed_name = format!("\t{output_name}");
                        self.write_constant(&tabbed_name, &invalid_val);
                        "="
                    };

                    for s in sources {
                        self.write_assign(&output_name, arrow_str, s, w);
                    }
                    writeln!(self.program_text, "end").unwrap();
                }
<<<<<<< HEAD
                RealWireDataSource::ReadOnly => {}
                RealWireDataSource::Select { root: _, path: _ } => {}
                RealWireDataSource::UnaryOp { op: _, right: _ } => {}
                RealWireDataSource::BinaryOp {
                    op: _,
                    left: _,
                    right: _,
                } => {}
                RealWireDataSource::Constant { value: _ } => {}
                RealWireDataSource::ArrayLiteral { elements: _ } => {}
=======
                RealWireDataSource::ReadOnly
                | RealWireDataSource::Select { .. }
                | RealWireDataSource::UnaryOp { .. }
                | RealWireDataSource::BinaryOp { .. }
                | RealWireDataSource::Constant { .. }
                | RealWireDataSource::ConstructArray { .. } => {}
>>>>>>> 5a911cd7
            }
        }
    }

    /// TODO probably best to have some smarter system for this in the future.
    fn write_builtins(&mut self) {
        match self.md.link_info.name.as_str() {
            "LatencyOffset" => {
                let _in_port = self
                    .md
                    .unwrap_port(PortID::from_hidden_value(0), true, "in");
                let _out_port = self
                    .md
                    .unwrap_port(PortID::from_hidden_value(1), false, "out");
                self.program_text.write_str("\tassign out = in;\n").unwrap();
            }
            "CrossDomain" => {
                let _in_port = self
                    .md
                    .unwrap_port(PortID::from_hidden_value(0), true, "in");
                let _out_port = self
                    .md
                    .unwrap_port(PortID::from_hidden_value(1), false, "out");
                self.program_text.write_str("\tassign out = in;\n").unwrap();
            }
            "IntToBits" => {
                let [num_bits] = self.instance.global_ref.template_args.cast_to_array();
                let num_bits: usize = num_bits.unwrap_value().unwrap_int();

                let _value_port = self
                    .md
                    .unwrap_port(PortID::from_hidden_value(0), true, "value");
                let _bits_port = self
                    .md
                    .unwrap_port(PortID::from_hidden_value(1), false, "bits");
                for i in 0..num_bits {
                    writeln!(self.program_text, "\tassign bits[{i}] = value[{i}];").unwrap();
                }
            }
            "BitsToInt" => {
                let [num_bits] = self.instance.global_ref.template_args.cast_to_array();
                let num_bits: usize = num_bits.unwrap_value().unwrap_int();

                let _bits_port = self
                    .md
                    .unwrap_port(PortID::from_hidden_value(0), true, "bits");
                let _value_port = self
                    .md
                    .unwrap_port(PortID::from_hidden_value(1), false, "value");
                for i in 0..num_bits {
                    writeln!(self.program_text, "\tassign value[{i}] = bits[{i}];").unwrap();
                }
            }
            other => {
                panic!("Unknown Builtin: \"{other}\"! Do not mark modules as __builtin__ yourself!")
            }
        }
    }

    fn write_endmodule(&mut self) {
        writeln!(self.program_text, "endmodule\n").unwrap();
    }
}

impl Value {
    fn inline_constant_to_string(&self) -> Cow<str> {
        match self {
            Value::Bool(b) => Cow::Borrowed(if *b { "1'b1" } else { "1'b0" }),
            Value::Integer(v) => Cow::Owned(v.to_string()),
            Value::Unset => Cow::Borrowed("'x"),
            Value::Array(_) => unreachable!("Not an inline constant!"),
            Value::Error => unreachable!("Error values should never have reached codegen!"),
        }
    }
}

impl Module {
    fn unwrap_port(&self, port_id: PortID, is_input: bool, name: &str) -> &Port {
        let result = &self.ports[port_id];

        assert_eq!(result.name, name);
        assert_eq!(result.is_input, is_input);

        result
    }
}

impl RealWireDataSource {
    fn wire_or_reg(&self) -> &'static str {
        match self {
            RealWireDataSource::Multiplexer {
                is_state: Some(_),
                sources: _,
            } => "/*state*/ logic",
            RealWireDataSource::Multiplexer {
                is_state: None,
                sources: _,
            } => "/*mux_wire*/ logic",
            _ => "wire",
        }
    }
}

fn gen_verilog_code(
    md: &Module,
    instance: &InstantiatedModule,
    linker: &Linker,
    use_latency: bool,
) -> String {
    let mut ctx = CodeGenerationContext {
        md,
        instance,
        linker,
        program_text: String::new(),
        use_latency,
        needed_untils: instance.compute_needed_untils(),
    };
    ctx.write_verilog_code();

    ctx.program_text
}<|MERGE_RESOLUTION|>--- conflicted
+++ resolved
@@ -452,21 +452,6 @@
                         let to = format!("initial {wire_name}");
                         self.write_constant(&to, initial_value);
                     }
-                }
-                RealWireDataSource::ArrayLiteral { elements } => {
-                    write!(self.program_text, " = {{").unwrap();
-
-                    let first = false;
-                    for element in elements {
-                        if !first {
-                            write!(self.program_text, ", ").unwrap();
-                        }
-                        let wire = &self.instance.wires[*element];
-                        let wire_name = self.wire_name(wire, w.absolute_latency);
-                        write!(self.program_text, "{}", wire_name).unwrap()
-                    }
-
-                    writeln!(self.program_text, "}}").unwrap();
                 }
             }
             self.add_latency_registers(wire_id, w).unwrap();
@@ -588,25 +573,12 @@
                     }
                     writeln!(self.program_text, "end").unwrap();
                 }
-<<<<<<< HEAD
-                RealWireDataSource::ReadOnly => {}
-                RealWireDataSource::Select { root: _, path: _ } => {}
-                RealWireDataSource::UnaryOp { op: _, right: _ } => {}
-                RealWireDataSource::BinaryOp {
-                    op: _,
-                    left: _,
-                    right: _,
-                } => {}
-                RealWireDataSource::Constant { value: _ } => {}
-                RealWireDataSource::ArrayLiteral { elements: _ } => {}
-=======
                 RealWireDataSource::ReadOnly
                 | RealWireDataSource::Select { .. }
                 | RealWireDataSource::UnaryOp { .. }
                 | RealWireDataSource::BinaryOp { .. }
                 | RealWireDataSource::Constant { .. }
                 | RealWireDataSource::ConstructArray { .. } => {}
->>>>>>> 5a911cd7
             }
         }
     }
