--- conflicted
+++ resolved
@@ -34,10 +34,7 @@
 
 thread_local! {
     static DEBUG_STACK : RefCell<PerThreadDebugInfo> = const { RefCell::new(PerThreadDebugInfo{debug_stack: Vec::new(), recent_debug_options: CircularBuffer::new()}) };
-<<<<<<< HEAD
-=======
     static MOST_RECENT_FILE_DATA: std::sync::atomic::AtomicPtr<FileData> = const {AtomicPtr::new(std::ptr::null_mut())}
->>>>>>> 24042935
 }
 
 /// Register a [crate::file_position::Span] for potential printing by [PanicGuardSpanPrinter] on panic.
@@ -148,11 +145,7 @@
                     .any(|v| global_obj_name.contains(v));
 
             history.debug_stack.push(SpanDebuggerStackElement {
-<<<<<<< HEAD
-                context,
-=======
                 context: context.clone(),
->>>>>>> 24042935
                 debugging_enabled,
                 span_history: CircularBuffer::new(),
             });
@@ -169,15 +162,11 @@
 
 impl Drop for SpanDebugger<'_> {
     fn drop(&mut self) {
-<<<<<<< HEAD
-        print_stack_top("Exit ");
-=======
         let time_taken = std::time::Instant::now() - self.started_at;
         print_stack_top(&format!(
             "Exit (Took {})",
             humantime::format_duration(time_taken)
         ));
->>>>>>> 24042935
         DEBUG_STACK.with_borrow_mut(|stack| stack.debug_stack.pop());
         print_stack_top("");
 
@@ -203,8 +192,6 @@
     })
 }
 
-<<<<<<< HEAD
-=======
 #[allow(unused)]
 pub fn debugging_enabled() -> bool {
     DEBUG_STACK.with_borrow_mut(|stack| {
@@ -215,7 +202,6 @@
     })
 }
 
->>>>>>> 24042935
 pub fn setup_panic_handler() {
     let default_hook = std::panic::take_hook();
     std::panic::set_hook(Box::new(move |info| {
@@ -228,8 +214,6 @@
             }
         })
     }));
-<<<<<<< HEAD
-=======
 }
 
 struct TimerEntry {
@@ -328,5 +312,4 @@
             $crate::debug::debug_print_span(tmp, format!($($arg)*));
         }
     };
->>>>>>> 24042935
 }