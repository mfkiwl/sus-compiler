
module DualPortMem #(T, int SIZE) {

	state T[SIZE] mem

	domain write_clk
	interface write : bool write, int addr, T data

	when write {
		mem[addr] = data
	}

	domain read_clk
	interface read : int read_addr -> T read_data

	CrossDomain #(T: type T[SIZE]) cross_mem
	cross_mem.in = mem
	
	read_data = cross_mem.out[read_addr]
}

module FIFO #(
	T,
	int DEPTH,
	// The FIFO may still receive data for several cycles after ready is de-asserted
	int READY_SLACK
) {
	state T[DEPTH] mem
	state int read_addr
	state int write_addr

	initial read_addr = 0
	initial write_addr = 0

	domain push_clk
	output bool ready'0
	interface push : bool push'READY_SLACK, T data_in'READY_SLACK

	domain pop_clk
	interface pop : bool pop -> bool data_valid, T data_out
	
	CrossDomain write_to_pop
	write_to_pop.in = write_addr

	CrossDomain read_to_push
	read_to_push.in = read_addr

	CrossDomain mem_to_pop
	mem_to_pop.in = mem

	when pop {
		data_valid = read_addr != write_to_pop.out
		when data_valid {
			// Add a pipelining register, because it can usually be fitted to the 
			reg data_out = mem_to_pop.out[read_addr]
			read_addr = (read_addr + 1) % DEPTH
		}
	}

	when push {
		mem[write_addr] = data_in
		write_addr = (write_addr + 1) % DEPTH
	}
	
	// Wrapping subtract
	int space_remaining = (read_to_push.out - write_addr) % DEPTH
	gen int ALMOST_FULL_TRESHOLD = READY_SLACK + 1 // +1 for the latency reg we introduce here
	reg bool r = space_remaining >  ALMOST_FULL_TRESHOLD
	ready = LatencyOffset #(OFFSET: -ALMOST_FULL_TRESHOLD)(r)
}

module JoinDomains #(T1, T2, int OFFSET) {
	interface identity1 : T1 i1'0 -> T1 o1'0
	interface identity2 : T2 i2'OFFSET -> T2 o2'OFFSET

<<<<<<< HEAD
module example_FIFO {
	FIFO #(DEPTH: 3, READY_SLACK: 5, T: type int) f
}



module use_Iterator {
	interface start_iteration : bool do_start
	input int[10] myArr
	output int outVal

	Iterator arrayStream

	// if do_start {arrayStream.start(10)}
	arrayStream.start(do_start, 10)

	// if arrayIter.iter() : int value {...}
	bool iter_valid, int value = arrayStream.iter()
	when iter_valid {
		outVal = myArr[value]
	}
=======
	o1 = i1
	o2 = i2
>>>>>>> ca04e509
}

module Iterator {
	// action
	interface start : bool start, int up_to
	// trigger
	interface iter : -> bool valid, state int value

	state int current_limit

	valid = value != current_limit

	when start {
		current_limit = up_to
		value = 0
	} else when valid {
		value = value + 1
	}
}

module FixedSizeIterator #(int UP_TO) {
	interface iter : -> bool valid, state int value

	output bool last

	initial value = 0

	interface start : bool start

	last = value == UP_TO - 1
	valid = value != UP_TO

	when start {
		value = 0
	} else {
		when valid {
			value = value + 1
		}
	}
}

module SlowClockGenerator #(int PERIOD) {
	interface SlowClockGenerator : -> state int cur_value
	
	initial cur_value = 0

	when cur_value == PERIOD-1 {
		cur_value = 0
	} else {
		cur_value = cur_value + 1
	}
}

module SplitAt #(T, int SIZE, int SPLIT_POINT) {
	interface SplitAt : T[SIZE] i -> T[SPLIT_POINT] left, T[SIZE - SPLIT_POINT] right

	for int I in 0..SPLIT_POINT {
		left[I] = i[I]
	}
	for int I in 0..SIZE - SPLIT_POINT {
		right[I] = i[I+SPLIT_POINT]
	}
}

module Abs {
	interface Abs : int a -> int o

	when a < 0 {
		o = -a
	} else {
		o = a
	}
}

// Temporary, to be replaced with slice syntax : result = vals[FROM +: OUT_SIZE]
module Slice #(T, int SIZE, int OUT_SIZE, int FROM) {
	interface Slice : T[SIZE] vals -> T[OUT_SIZE] result

	for int I in 0..OUT_SIZE {
		result[I] = vals[I + FROM]
	}
}

module BitSelect #(int SIZE) {
	interface BitSelect : int selection -> bool[SIZE] bits

	for int I in 0..SIZE {
		bits[I] = false
	}

	bits[selection] = true
}

module PopCount #(int WIDTH) {
	// Should be chosen based on what's most efficient for the target architecture
	gen int BASE_CASE_SIZE = 5

	interface PopCount : bool[WIDTH] bits -> int popcount


	if WIDTH <= BASE_CASE_SIZE {
		int[WIDTH] cvt
		for int I in 0..WIDTH {
			when bits[I] {
				cvt[I] = 1
			} else {
				cvt[I] = 0
			}
		}
		reg popcount = +cvt
	} else {
		gen int LEFT_WIDTH = WIDTH / 2
		gen int RIGHT_WIDTH = WIDTH - LEFT_WIDTH

		bool[LEFT_WIDTH] left_part, bool[RIGHT_WIDTH] right_part = SplitAt #(SIZE: WIDTH, SPLIT_POINT: LEFT_WIDTH, T: type bool)(bits)

		reg reg popcount = PopCount #(WIDTH: LEFT_WIDTH)(left_part) + PopCount #(WIDTH: RIGHT_WIDTH)(right_part)
	}
}


// Recursive Tree Add module recurses smaller copies of itself. 
module TreeAdd #(int WIDTH) {
	interface TreeAdd : int[WIDTH] values'0 -> int total

	if WIDTH == 0 {
		// Have to explicitly give zero a latency count. 
		// Otherwise total's latency can't be determined. 
		int zero'0 = 0
		total = zero
	} else if WIDTH == 1 {
		total = values[0]
	} else {
		gen int L_SZ = WIDTH / 2
		gen int R_SZ = WIDTH - L_SZ

		// Can declare modules and use them later. 
		SplitAt #(SIZE: WIDTH, SPLIT_POINT: L_SZ, T: type int) split
		int[L_SZ] left_part, int[R_SZ] right_part = split(values)

		// Or instantiate submodules inline
		int left_total = TreeAdd #(WIDTH: L_SZ)(left_part)
		int right_total = TreeAdd #(WIDTH: R_SZ)(right_part)
		
		// Can add pipelining registers here too. 
		// Latency Counting will figure it out.
		reg total = left_total + right_total
	}
}<|MERGE_RESOLUTION|>--- conflicted
+++ resolved
@@ -72,33 +72,6 @@
 module JoinDomains #(T1, T2, int OFFSET) {
 	interface identity1 : T1 i1'0 -> T1 o1'0
 	interface identity2 : T2 i2'OFFSET -> T2 o2'OFFSET
-
-<<<<<<< HEAD
-module example_FIFO {
-	FIFO #(DEPTH: 3, READY_SLACK: 5, T: type int) f
-}
-
-
-
-module use_Iterator {
-	interface start_iteration : bool do_start
-	input int[10] myArr
-	output int outVal
-
-	Iterator arrayStream
-
-	// if do_start {arrayStream.start(10)}
-	arrayStream.start(do_start, 10)
-
-	// if arrayIter.iter() : int value {...}
-	bool iter_valid, int value = arrayStream.iter()
-	when iter_valid {
-		outVal = myArr[value]
-	}
-=======
-	o1 = i1
-	o2 = i2
->>>>>>> ca04e509
 }
 
 module Iterator {
