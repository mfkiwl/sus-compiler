--- conflicted
+++ resolved
@@ -31,7 +31,6 @@
 
 ## Features
 
-<<<<<<< HEAD
 ### Channels
 Channels are the main abstraction used in this language. The main channel type is the 'pipe' channel. Data traveling along a 'pipe' channel has an extra bit which denotes if the data is valid. 
 
@@ -41,8 +40,12 @@
 
 A big benefit of 'time slicing' is greater ability for debugging. Instead of staring at wave plots, the whole trajectory of a data packet can be followed throughout the pipeline, making spotting errors far easier. 
 
-### Easy pipelining syntax borrowed from TL-Verilog
-TL-Verilog's main feature, the line break pipelining syntax allows for tivial manual pipelining of operations, which I am a big fan of! This integrates very nicely with the time slicing feature. 
+### Easy Pipelining
+Critical for achieving high frequencies. Computation is split up over multiple stages split by registers, such that multiple operations can be 'coming down the pipe' at the same time. This is one area where the mainstream HDLs like (System)Verilog and VHDL really suffer, as it is a lot of work to define the registers manually. Two languages have already made important strides in this regard. TL-Verilog and Filament.    
+[**TL-Verilog**](https://arxiv.org/abs/1811.01780) greatly simplifies the notation for pipeline creation. Instead of explicitly having to add registers on each wire, they divide the logic into pipeline stages notationally. Additionally they add several basic control flow structures, such as FIFOs and ring queues. Its notational simplicity could be considered the gold standard for 'simple' 1-clock-per-stage pipelines.   
+[**Filament**](https://rachitnigam.com/files/pubs/filament.pdf) has made incredible strides in improving safety for more complex pipelines, which involve processing steps taking multiple cycles. In their paper they describe a syntax of adding Delay and hold time annotations to every signal, adding module instantiations and preventing multiple uses of the same module at the same time. They were able to create a comprehensive semantic type system that captured the full timing information for statically scheduled pipelining. 
+
+I consider 'static pipelining' to be a solved problem. The one thing we can still innovate on in this area is combining these ideas. To encode the full semantic richness of Filament while keeping that terse notation that makes TL-Verilog shine. 
 
 ### Stricter integer types
 I propose to add one generic integer type: *int<low, high>*. Instead of specifying the bitwidth of this integer, we specify its absolute range. It is not necessary to specify this range for every integer, as in most cases it can be inferred by the compiler. This inference allows the compiler to use the minimum bitwidth necessary to represent the integer. Signed integers are just integers with a negative lower bound. 
@@ -59,18 +62,6 @@
 A module is instantiated as follows: `input1, input2 -> myModule -> output1, output2`
 
 This can still change
-
-###
-=======
-### Easy Pipelining
-Critical for achieving high frequencies. Computation is split up over multiple stages split by registers, such that multiple operations can be 'coming down the pipe' at the same time. This is one area where the mainstream HDLs like (System)Verilog and VHDL really suffer, as it is a lot of work to define the registers manually. Two languages have already made important strides in this regard. TL-Verilog and Filament.    
-[**TL-Verilog**](https://arxiv.org/abs/1811.01780) greatly simplifies the notation for pipeline creation. Instead of explicitly having to add registers on each wire, they divide the logic into pipeline stages notationally. Additionally they add several basic control flow structures, such as FIFOs and ring queues. Its notational simplicity could be considered the gold standard for 'simple' 1-clock-per-stage pipelines.   
-[**Filament**](https://rachitnigam.com/files/pubs/filament.pdf) has made incredible strides in improving safety for more complex pipelines, which involve processing steps taking multiple cycles. In their paper they describe a syntax of adding Delay and hold time annotations to every signal, adding module instantiations and preventing multiple uses of the same module at the same time. They were able to create a comprehensive semantic type system that captured the full timing information for statically scheduled pipelining. 
-
-I consider 'static pipelining' to be a solved problem. The one thing we can still innovate on in this area is combining these ideas. To encode the full semantic richness of Filament while keeping that terse notation that makes TL-Verilog shine. 
->>>>>>> f21b6742
-
-Perhaps one thing that could still be useful here is 
 
 ### Clocks as language constructs
 The oldest design languages such as Verilog and VHDL keep their RTL code and Timing Constraints separate. This is nice in one part, because the clock speed doesn't actually affect the theorethical functioning of the hardware. But on the other hand, once you have multiple clocks, their relative clock speed does have an effect on the actual functioning of the hardware. Clocks are just passed in as regular wires, and therefore can also be used as regular signals. 
